﻿using System;

namespace GitHub.Models
{
    public class UsageModel
    {
        public DimensionsModel Dimensions { get; set; } = new DimensionsModel();
        public MeasuresModel Measures { get; set; } = new MeasuresModel();

        // this should never be called by our code but it's required to be public by the serialization code
        public UsageModel() { }

        public static UsageModel Create(Guid guid)
        {
            return new UsageModel
            {
                Dimensions = new DimensionsModel
                {
                    Guid = guid,
                    Date = DateTimeOffset.Now,
                }
            };
        }

        public class DimensionsModel
        {
            public Guid Guid { get; set; }
            public DateTimeOffset Date { get; set; }
            public bool IsGitHubUser { get; set; }
            public bool IsEnterpriseUser { get; set; }
            public string AppVersion { get; set; }
            public string VSVersion { get; set; }
            public string Lang { get; set; }
            public string CurrentLang { get; set; }
            public string CurrentUILang { get; set; }
        }

        public class MeasuresModel
        {
            public int NumberOfStartups { get; set; }
            public int NumberOfUpstreamPullRequests { get; set; }
            public int NumberOfClones { get; set; }
            public int NumberOfReposCreated { get; set; }
            public int NumberOfReposPublished { get; set; }
            public int NumberOfGists { get; set; }
            public int NumberOfOpenInGitHub { get; set; }
            public int NumberOfLinkToGitHub { get; set; }
            public int NumberOfLogins { get; set; }
            public int NumberOfOAuthLogins { get; set; }
            public int NumberOfTokenLogins { get; set; }
            public int NumberOfPullRequestsOpened { get; set; }
            public int NumberOfLocalPullRequestsCheckedOut { get; set; }
            public int NumberOfLocalPullRequestPulls { get; set; }
            public int NumberOfLocalPullRequestPushes { get; set; }
            public int NumberOfForkPullRequestsCheckedOut { get; set; }
            public int NumberOfForkPullRequestPulls { get; set; }
            public int NumberOfForkPullRequestPushes { get; set; }
            public int NumberOfSyncSubmodules { get; set; }
            public int NumberOfWelcomeDocsClicks { get; set; }
            public int NumberOfWelcomeTrainingClicks { get; set; }
            public int NumberOfGitHubPaneHelpClicks { get; set; }
            public int NumberOfPRDetailsOpenInGitHub { get; set; }
            public int NumberOfPRStatusesOpenInGitHub { get; set; }
            public int NumberOfPRChecksOpenInGitHub { get; set; }
            public int NumberOfPRDetailsViewChanges { get; set; }
            public int NumberOfPRDetailsViewFile { get; set; }
            public int NumberOfPRDetailsCompareWithSolution { get; set; }
            public int NumberOfPRDetailsOpenFileInSolution { get; set; }
            public int NumberOfPRReviewDiffViewInlineCommentOpen { get; set; }
            public int NumberOfPRReviewDiffViewInlineCommentPost { get; set; }
            public int NumberOfPRReviewDiffViewInlineCommentDelete { get; set; }
            public int NumberOfPRReviewDiffViewInlineCommentEdit { get; set; }
            public int NumberOfPRReviewDiffViewInlineCommentStartReview { get; set; }
            public int NumberOfPRReviewPosts { get; set; }
            public int NumberOfShowCurrentPullRequest { get; set; }
            public int NumberOfStatusBarOpenPullRequestList { get; set; }
            public int NumberOfTeamExplorerHomeOpenPullRequestList { get; set; }
            public int NumberOfStartPageClones { get; set; }
            public int NumberOfGitHubConnectSectionClones { get; set; }
            public int NumberOfShowRepoForkDialogClicks { get; set; }
            public int NumberOfReposForked { get; set; }
            public int ExecuteGoToSolutionOrPullRequestFileCommand { get; set; }
            public int NumberOfPRDetailsNavigateToEditor { get; set; } // Should rename to NumberOfNavigateToEditor
            public int NumberOfNavigateToPullRequestFileDiff { get; set; }
            public int NumberOfNavigateToCodeView { get; set; }
            public int ExecuteToggleInlineCommentMarginCommand { get; set; }
            public int NumberOfPullRequestFileMarginToggleInlineCommentMargin { get; set; }
            public int NumberOfPullRequestFileMarginViewChanges { get; set; }
            public int NumberOfCloneViewGitHubTab { get; set; }
            public int NumberOfCloneViewEnterpriseTab { get; set; }
            public int NumberOfCloneViewUrlTab { get; set; }
            public int NumberOfGitHubClones { get; set; }
            public int NumberOfEnterpriseClones { get; set; }
<<<<<<< HEAD
            public int NumberOfGitHubOpens { get; set; }
            public int NumberOfEnterpriseOpens { get; set; }
=======
            public int NumberOfClonesToDefaultClonePath { get; set; }
>>>>>>> b1891960
        }
    }
}<|MERGE_RESOLUTION|>--- conflicted
+++ resolved
@@ -91,12 +91,9 @@
             public int NumberOfCloneViewUrlTab { get; set; }
             public int NumberOfGitHubClones { get; set; }
             public int NumberOfEnterpriseClones { get; set; }
-<<<<<<< HEAD
             public int NumberOfGitHubOpens { get; set; }
             public int NumberOfEnterpriseOpens { get; set; }
-=======
             public int NumberOfClonesToDefaultClonePath { get; set; }
->>>>>>> b1891960
         }
     }
 }