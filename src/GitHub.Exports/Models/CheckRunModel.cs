﻿using System;
using System.Collections.Generic;

namespace GitHub.Models
{
    /// <summary>
    /// Model for a single check run.
    /// </summary>
    public class CheckRunModel
    {
        /// <summary>
        /// The id of a Check Run.
        /// </summary>
        public string Id { get; set; }

        /// <summary>
        /// The conclusion of the check run.
        /// </summary>
        public CheckConclusionState? Conclusion { get; set; }

        /// <summary>
        /// The current status of a Check Run.
        /// </summary>
        public CheckStatusState Status { get; set; }

        /// <summary>
        /// Identifies the date and time when the check run was completed.
        /// </summary>
        public DateTimeOffset? CompletedAt { get; set; }

        /// <summary>
        /// The check run's annotations.
        /// </summary>
        public List<CheckRunAnnotationModel> Annotations { get; set; }
        
        /// <summary>
        /// The name of the check for this check run.
        /// </summary>
        public string Name { get; set; }

        /// <summary>
        /// The URL from which to find full details of the check run on the integrator's site.
        /// </summary>
        public string DetailsUrl { get; set; }

        /// <summary>
        /// The summary of a Check Run.
        /// </summary>
        public string Summary { get; set; }

<<<<<<< HEAD
        public bool IsRequired { get; set; }
=======
        /// <summary>
        /// The detail of a Check Run.
        /// </summary>
        public string Text { get; set; }
>>>>>>> 6234c8a1
    }
}<|MERGE_RESOLUTION|>--- conflicted
+++ resolved
@@ -48,13 +48,14 @@
         /// </summary>
         public string Summary { get; set; }
 
-<<<<<<< HEAD
+        /// <summary>
+        /// The flag that denotes if this check is required for the pull request.
+        /// </summary>
         public bool IsRequired { get; set; }
-=======
+
         /// <summary>
         /// The detail of a Check Run.
         /// </summary>
         public string Text { get; set; }
->>>>>>> 6234c8a1
     }
 }