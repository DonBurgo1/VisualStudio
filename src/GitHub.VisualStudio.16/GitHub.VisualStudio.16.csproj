﻿<?xml version="1.0" encoding="utf-8"?>
<Project ToolsVersion="15.0" DefaultTargets="Build" xmlns="http://schemas.microsoft.com/developer/msbuild/2003">
  <PropertyGroup>
    <MinimumVisualStudioVersion>16.0</MinimumVisualStudioVersion>
    <VSToolsPath Condition="'$(VSToolsPath)' == ''">$(MSBuildExtensionsPath32)\Microsoft\VisualStudio\v$(VisualStudioVersion)</VSToolsPath>
    <TargetFrameworkProfile />
    <ExtensionInstallationFolder>GitHub\GitHub.16</ExtensionInstallationFolder>
  </PropertyGroup>
  <PropertyGroup Condition="'$(Configuration)|$(Platform)' == 'ReleaseWithoutVsix|AnyCPU'">
    <OutputPath>bin\ReleaseWithoutVsix\</OutputPath>
    <DefineConstants>TRACE</DefineConstants>
    <Optimize>true</Optimize>
    <DebugType>pdbonly</DebugType>
    <PlatformTarget>AnyCPU</PlatformTarget>
    <LangVersion>7.3</LangVersion>
    <ErrorReport>prompt</ErrorReport>
    <CodeAnalysisRuleSet>MinimumRecommendedRules.ruleset</CodeAnalysisRuleSet>
  </PropertyGroup>
  <Import Project="$(MSBuildExtensionsPath)\$(MSBuildToolsVersion)\Microsoft.Common.props" Condition="Exists('$(MSBuildExtensionsPath)\$(MSBuildToolsVersion)\Microsoft.Common.props')" />
  <PropertyGroup>
    <Configuration Condition=" '$(Configuration)' == '' ">Debug</Configuration>
    <Platform Condition=" '$(Platform)' == '' ">AnyCPU</Platform>
    <SchemaVersion>2.0</SchemaVersion>
    <ProjectTypeGuids>{82b43b9b-a64c-4715-b499-d71e9ca2bd60};{FAE04EC0-301F-11D3-BF4B-00C04F79EFBC}</ProjectTypeGuids>
    <ProjectGuid>{4D63EA3B-6896-42B5-B182-AA54D9F5CFD6}</ProjectGuid>
    <OutputType>Library</OutputType>
    <AppDesignerFolder>Properties</AppDesignerFolder>
    <RootNamespace>GitHub.VisualStudio</RootNamespace>
    <AssemblyName>GitHub.VisualStudio.16</AssemblyName>
    <TargetFrameworkVersion>v4.7.2</TargetFrameworkVersion>
    <GeneratePkgDefFile>true</GeneratePkgDefFile>
    <UseCodebase>true</UseCodebase>
    <IncludeAssemblyInVSIXContainer>true</IncludeAssemblyInVSIXContainer>
    <IncludeDebugSymbolsInVSIXContainer>false</IncludeDebugSymbolsInVSIXContainer>
    <IncludeDebugSymbolsInLocalVSIXDeployment>false</IncludeDebugSymbolsInLocalVSIXDeployment>
    <CopyBuildOutputToOutputDirectory>true</CopyBuildOutputToOutputDirectory>
    <CopyOutputSymbolsToOutputDirectory>true</CopyOutputSymbolsToOutputDirectory>
    <StartAction>Program</StartAction>
    <StartProgram Condition="'$(DevEnvDir)' != ''">$(DevEnvDir)devenv.exe</StartProgram>
    <StartArguments>/rootsuffix Exp</StartArguments>
  </PropertyGroup>
  <PropertyGroup Condition=" '$(Configuration)|$(Platform)' == 'Debug|AnyCPU' ">
    <DebugSymbols>true</DebugSymbols>
    <DebugType>full</DebugType>
    <Optimize>false</Optimize>
    <OutputPath>..\..\build\$(Configuration)\</OutputPath>
    <DefineConstants>DEBUG;TRACE</DefineConstants>
    <ErrorReport>prompt</ErrorReport>
    <WarningLevel>4</WarningLevel>
  </PropertyGroup>
  <PropertyGroup Condition=" '$(Configuration)|$(Platform)' == 'Release|AnyCPU' ">
    <DebugType>pdbonly</DebugType>
    <Optimize>true</Optimize>
    <OutputPath>..\..\build\$(Configuration)\</OutputPath>
    <DefineConstants>TRACE</DefineConstants>
    <ErrorReport>prompt</ErrorReport>
    <WarningLevel>4</WarningLevel>
  </PropertyGroup>
  <ItemGroup>
    <Compile Include="..\common\SolutionInfo.cs">
      <Link>Properties\SolutionInfo.cs</Link>
    </Compile>
    <Compile Include="Base\TeamExplorerBase.cs" />
    <Compile Include="Base\TeamExplorerBaseNavigationItem.cs" />
    <Compile Include="Base\TeamExplorerBaseNavigationLink.cs" />
    <Compile Include="Base\TeamExplorerBasePage.cs" />
    <Compile Include="Base\TeamExplorerBaseSection.cs" />
    <Compile Include="CompositionServices.cs" />
<<<<<<< HEAD
    <Compile Include="ExtensionServicesFactory.cs" />
    <Compile Include="Home\GitHubHomeContent.xaml.cs">
      <DependentUpon>GitHubHomeContent.xaml</DependentUpon>
    </Compile>
    <Compile Include="Home\HomeSection.cs" />
=======
    <Compile Include="FullExtensionUtilities.cs" />
>>>>>>> 9137b485
    <Compile Include="IExtensionServices.cs" />
    <Compile Include="Images.imagemanifest.cs" />
    <Compile Include="InBoxGitHubContainerProvider.cs" />
    <Compile Include="Properties\AssemblyInfo.cs" />
    <Compile Include="Resources.Designer.cs">
      <AutoGen>True</AutoGen>
      <DesignTime>True</DesignTime>
      <DependentUpon>Resources.resx</DependentUpon>
    </Compile>
    <Compile Include="StartPagePackage.cs" />
    <Compile Include="Sync\PublishSection.cs" />
    <Compile Include="Sync\PublishView.xaml.cs">
      <DependentUpon>PublishView.xaml</DependentUpon>
    </Compile>
  </ItemGroup>
  <ItemGroup>
    <Content Include="Images.imagemanifest">
      <CopyToOutputDirectory>PreserveNewest</CopyToOutputDirectory>
      <IncludeInVSIX>true</IncludeInVSIX>
    </Content>
    <None Include="source.extension.vsixmanifest">
      <SubType>Designer</SubType>
    </None>
  </ItemGroup>
  <ItemGroup>
    <Reference Include="Akavache, Version=6.0.0.0, Culture=neutral, PublicKeyToken=decff03a04a41f69, processorArchitecture=MSIL">
      <SpecificVersion>False</SpecificVersion>
      <HintPath>..\..\build\Content\Akavache.dll</HintPath>
    </Reference>
    <Reference Include="Akavache.Sqlite3, Version=6.0.0.0, Culture=neutral, PublicKeyToken=decff03a04a41f69, processorArchitecture=MSIL">
      <SpecificVersion>False</SpecificVersion>
      <HintPath>..\..\build\Content\Akavache.Sqlite3.dll</HintPath>
    </Reference>
    <Reference Include="CredentialManagement, Version=2.9.0.0, Culture=neutral, PublicKeyToken=bc1bd09f2901c82e, processorArchitecture=MSIL">
      <SpecificVersion>False</SpecificVersion>
      <HintPath>..\..\build\Content\CredentialManagement.dll</HintPath>
    </Reference>
    <Reference Include="GitHub.Api">
      <HintPath>..\..\build\Content\GitHub.Api.dll</HintPath>
    </Reference>
    <Reference Include="GitHub.App">
      <HintPath>..\..\build\Content\GitHub.App.dll</HintPath>
    </Reference>
    <Reference Include="GitHub.Exports">
      <HintPath>..\..\build\Content\GitHub.Exports.dll</HintPath>
    </Reference>
    <Reference Include="GitHub.Exports.Reactive">
      <HintPath>..\..\build\Content\GitHub.Exports.Reactive.dll</HintPath>
    </Reference>
    <Reference Include="GitHub.Extensions, Version=2.9.0.0, Culture=neutral, PublicKeyToken=bc1bd09f2901c82e, processorArchitecture=MSIL">
      <SpecificVersion>False</SpecificVersion>
      <HintPath>..\..\build\Content\GitHub.Extensions.dll</HintPath>
    </Reference>
    <Reference Include="GitHub.Extensions.Reactive, Version=2.9.0.0, Culture=neutral, PublicKeyToken=bc1bd09f2901c82e, processorArchitecture=MSIL">
      <SpecificVersion>False</SpecificVersion>
      <HintPath>..\..\build\Content\GitHub.Extensions.Reactive.dll</HintPath>
    </Reference>
    <Reference Include="GitHub.Logging, Version=2.9.0.0, Culture=neutral, PublicKeyToken=bc1bd09f2901c82e, processorArchitecture=MSIL">
      <SpecificVersion>False</SpecificVersion>
      <HintPath>..\..\build\Content\GitHub.Logging.dll</HintPath>
    </Reference>
    <Reference Include="GitHub.Resources, Version=2.10.2.0, Culture=neutral, PublicKeyToken=bc1bd09f2901c82e, processorArchitecture=MSIL">
      <SpecificVersion>False</SpecificVersion>
      <HintPath>..\..\build\Content\GitHub.Resources.dll</HintPath>
    </Reference>
    <Reference Include="GitHub.Services.Vssdk, Version=2.9.0.0, Culture=neutral, PublicKeyToken=bc1bd09f2901c82e, processorArchitecture=MSIL">
      <SpecificVersion>False</SpecificVersion>
      <HintPath>..\..\build\Content\GitHub.Services.Vssdk.dll</HintPath>
    </Reference>
    <Reference Include="GitHub.TeamFoundation.16">
      <HintPath>..\..\build\Content\GitHub.TeamFoundation.16.dll</HintPath>
    </Reference>
    <Reference Include="GitHub.UI, Version=2.9.0.0, Culture=neutral, PublicKeyToken=bc1bd09f2901c82e, processorArchitecture=MSIL">
      <SpecificVersion>False</SpecificVersion>
      <HintPath>..\..\build\Content\GitHub.UI.dll</HintPath>
    </Reference>
    <Reference Include="GitHub.UI.Reactive, Version=2.9.0.0, Culture=neutral, PublicKeyToken=bc1bd09f2901c82e, processorArchitecture=MSIL">
      <SpecificVersion>False</SpecificVersion>
      <HintPath>..\..\build\Content\GitHub.UI.Reactive.dll</HintPath>
    </Reference>
    <Reference Include="GitHub.VisualStudio">
      <HintPath>..\..\build\Content\GitHub.VisualStudio.dll</HintPath>
    </Reference>
    <Reference Include="GitHub.VisualStudio.UI, Version=2.9.0.0, Culture=neutral, PublicKeyToken=bc1bd09f2901c82e, processorArchitecture=MSIL">
      <SpecificVersion>False</SpecificVersion>
      <HintPath>..\..\build\Content\GitHub.VisualStudio.UI.dll</HintPath>
    </Reference>
    <Reference Include="LibGit2Sharp, Version=0.26.0.0, Culture=neutral, PublicKeyToken=7cbde695407f0333, processorArchitecture=MSIL">
      <SpecificVersion>False</SpecificVersion>
      <HintPath>..\..\build\Content\LibGit2Sharp.dll</HintPath>
    </Reference>
    <Reference Include="Markdig, Version=0.13.0.0, Culture=neutral, PublicKeyToken=870da25a133885f8, processorArchitecture=MSIL">
      <SpecificVersion>False</SpecificVersion>
      <HintPath>..\..\build\Content\Markdig.dll</HintPath>
    </Reference>
    <Reference Include="Markdig.Wpf, Version=0.2.1.0, Culture=neutral, PublicKeyToken=a0d0cdbebd8d164b, processorArchitecture=MSIL">
      <SpecificVersion>False</SpecificVersion>
      <HintPath>..\..\build\Content\Markdig.Wpf.dll</HintPath>
    </Reference>
    <Reference Include="Microsoft.CSharp" />
    <Reference Include="Microsoft.TeamFoundation.Client, Version=16.0.0.0, Culture=neutral, PublicKeyToken=b03f5f7f11d50a3a, processorArchitecture=MSIL">
      <SpecificVersion>False</SpecificVersion>
      <HintPath>..\..\lib\16.0\Microsoft.TeamFoundation.Client.dll</HintPath>
    </Reference>
    <Reference Include="Microsoft.TeamFoundation.Controls, Version=16.0.0.0, Culture=neutral, PublicKeyToken=b03f5f7f11d50a3a, processorArchitecture=MSIL">
      <SpecificVersion>False</SpecificVersion>
      <HintPath>..\..\lib\16.0\Microsoft.TeamFoundation.Controls.dll</HintPath>
    </Reference>
    <Reference Include="Octokit, Version=0.0.0.0, Culture=neutral, PublicKeyToken=5525be5bc50478ea, processorArchitecture=MSIL">
      <SpecificVersion>False</SpecificVersion>
      <HintPath>..\..\build\Content\Octokit.dll</HintPath>
    </Reference>
    <Reference Include="Octokit.GraphQL, Version=0.1.3.0, Culture=neutral, PublicKeyToken=0be8860aee462442, processorArchitecture=MSIL">
      <SpecificVersion>False</SpecificVersion>
      <HintPath>..\..\build\Content\Octokit.GraphQL.dll</HintPath>
    </Reference>
    <Reference Include="Octokit.GraphQL.Core, Version=0.1.3.0, Culture=neutral, PublicKeyToken=0be8860aee462442, processorArchitecture=MSIL">
      <SpecificVersion>False</SpecificVersion>
      <HintPath>..\..\build\Content\Octokit.GraphQL.Core.dll</HintPath>
    </Reference>
    <Reference Include="Octokit.Reactive, Version=0.0.0.0, Culture=neutral, PublicKeyToken=5525be5bc50478ea, processorArchitecture=MSIL">
      <SpecificVersion>False</SpecificVersion>
      <HintPath>..\..\build\Content\Octokit.Reactive.dll</HintPath>
    </Reference>
    <Reference Include="PresentationCore" />
    <Reference Include="PresentationFramework" />
    <Reference Include="ReactiveUI, Version=8.7.0.0, Culture=neutral, PublicKeyToken=31f8874b2ce7ed44, processorArchitecture=MSIL">
      <SpecificVersion>False</SpecificVersion>
      <HintPath>..\..\build\Content\ReactiveUI.dll</HintPath>
    </Reference>
    <Reference Include="ReactiveUI.Events.WPF, Version=8.7.0.0, Culture=neutral, PublicKeyToken=31f8874b2ce7ed44, processorArchitecture=MSIL">
      <SpecificVersion>False</SpecificVersion>
      <HintPath>..\..\build\Content\ReactiveUI.Events.WPF.dll</HintPath>
    </Reference>
    <Reference Include="ReactiveUI.Wpf">
      <HintPath>..\..\build\Content\ReactiveUI.Wpf.dll</HintPath>
    </Reference>
    <Reference Include="rothko">
      <HintPath>..\..\build\Content\rothko.dll</HintPath>
    </Reference>
    <Reference Include="Serilog, Version=2.0.0.0, Culture=neutral, PublicKeyToken=24c2f752a8e58a10, processorArchitecture=MSIL">
      <SpecificVersion>False</SpecificVersion>
      <HintPath>..\..\build\Content\Serilog.dll</HintPath>
    </Reference>
    <Reference Include="Serilog.Enrichers.Process, Version=2.0.0.0, Culture=neutral, PublicKeyToken=24c2f752a8e58a10, processorArchitecture=MSIL">
      <SpecificVersion>False</SpecificVersion>
      <HintPath>..\..\build\Content\Serilog.Enrichers.Process.dll</HintPath>
    </Reference>
    <Reference Include="Serilog.Enrichers.Thread, Version=2.0.0.0, Culture=neutral, PublicKeyToken=24c2f752a8e58a10, processorArchitecture=MSIL">
      <SpecificVersion>False</SpecificVersion>
      <HintPath>..\..\build\Content\Serilog.Enrichers.Thread.dll</HintPath>
    </Reference>
    <Reference Include="Serilog.Sinks.File, Version=2.0.0.0, Culture=neutral, PublicKeyToken=24c2f752a8e58a10, processorArchitecture=MSIL">
      <SpecificVersion>False</SpecificVersion>
      <HintPath>..\..\build\Content\Serilog.Sinks.File.dll</HintPath>
    </Reference>
    <Reference Include="Splat, Version=5.0.0.0, Culture=neutral, PublicKeyToken=79cb2fa33d9108a3, processorArchitecture=MSIL">
      <SpecificVersion>False</SpecificVersion>
      <HintPath>..\..\build\Content\Splat.dll</HintPath>
    </Reference>
    <Reference Include="SQLitePCLRaw.batteries_v2, Version=1.1.11.121, Culture=neutral, PublicKeyToken=8226ea5df37bcae9, processorArchitecture=MSIL">
      <SpecificVersion>False</SpecificVersion>
      <HintPath>..\..\build\Content\SQLitePCLRaw.batteries_v2.dll</HintPath>
    </Reference>
    <Reference Include="SQLitePCLRaw.core, Version=1.1.11.121, Culture=neutral, PublicKeyToken=1488e028ca7ab535, processorArchitecture=MSIL">
      <SpecificVersion>False</SpecificVersion>
      <HintPath>..\..\build\Content\SQLitePCLRaw.core.dll</HintPath>
    </Reference>
    <Reference Include="SQLitePCLRaw.provider.e_sqlite3, Version=1.1.11.121, Culture=neutral, PublicKeyToken=9c301db686d0bd12, processorArchitecture=MSIL">
      <SpecificVersion>False</SpecificVersion>
      <HintPath>..\..\build\Content\SQLitePCLRaw.provider.e_sqlite3.dll</HintPath>
    </Reference>
    <Reference Include="System" />
    <Reference Include="System.ComponentModel.Composition" />
    <Reference Include="System.Data" />
    <Reference Include="System.Design" />
    <Reference Include="System.Drawing" />
    <Reference Include="System.Reactive, Version=4.0.0.0, Culture=neutral, PublicKeyToken=94bc3704cddfc263, processorArchitecture=MSIL">
      <SpecificVersion>False</SpecificVersion>
      <HintPath>..\..\build\Content\System.Reactive.dll</HintPath>
    </Reference>
    <Reference Include="System.Windows.Forms" />
    <Reference Include="System.Xaml" />
    <Reference Include="System.Xml" />
    <Reference Include="WindowsBase" />
  </ItemGroup>
  <ItemGroup>
    <PackageReference Include="Microsoft.VisualStudio.SDK" Version="15.9.3" ExcludeAssets="runtime" />
    <PackageReference Include="Microsoft.VisualStudio.Shell.Framework">
      <Version>15.9.28307</Version>
    </PackageReference>
    <PackageReference Include="Microsoft.VSSDK.BuildTools" Version="16.0.2264" />
  </ItemGroup>
  <ItemGroup>
    <Content Include="..\..\build\Content\lib\win32\x86\git2-572e4d8.dll">
      <Link>lib\win32\x86\git2-572e4d8.dll</Link>
      <CopyToOutputDirectory>PreserveNewest</CopyToOutputDirectory>
      <IncludeInVSIX>true</IncludeInVSIX>
      <VSIXSubPath>lib\win32\x86</VSIXSubPath>
    </Content>
    <Content Include="..\..\build\Content\x86\e_sqlite3.dll">
      <Link>x86\e_sqlite3.dll</Link>
      <CopyToOutputDirectory>PreserveNewest</CopyToOutputDirectory>
      <IncludeInVSIX>true</IncludeInVSIX>
      <VSIXSubPath>x86</VSIXSubPath>
    </Content>
  </ItemGroup>
  <ItemGroup>
    <EmbeddedResource Include="Resources.resx">
      <Generator>ResXFileCodeGenerator</Generator>
      <LastGenOutput>Resources.Designer.cs</LastGenOutput>
    </EmbeddedResource>
  </ItemGroup>
  <ItemGroup>
    <ProjectReference Include="..\GitHub.VisualStudio.UI.16\GitHub.VisualStudio.UI.16.csproj">
      <Project>{00423E7A-0838-4BE1-9263-181006DFF96B}</Project>
      <Name>GitHub.VisualStudio.UI.16</Name>
      <VSIXSubPath>UI</VSIXSubPath>
      <IncludeOutputGroupsInVSIX>BuiltProjectOutputGroup%3bBuiltProjectOutputGroupDependencies%3bGetCopyToOutputDirectoryItems%3bSatelliteDllsProjectOutputGroup%3b</IncludeOutputGroupsInVSIX>
      <IncludeOutputGroupsInVSIXLocalOnly>DebugSymbolsProjectOutputGroup%3b</IncludeOutputGroupsInVSIXLocalOnly>
    </ProjectReference>
  </ItemGroup>
  <ItemGroup>
<<<<<<< HEAD
    <Page Include="Home\GitHubHomeContent.xaml">
      <Generator>MSBuild:Compile</Generator>
      <SubType>Designer</SubType>
    </Page>
=======
>>>>>>> 9137b485
    <Page Include="Sync\PublishView.xaml">
      <Generator>MSBuild:Compile</Generator>
      <SubType>Designer</SubType>
    </Page>
  </ItemGroup>
  <Import Project="$(MSBuildToolsPath)\Microsoft.CSharp.targets" />
  <Import Project="$(VSToolsPath)\VSSDK\Microsoft.VsSDK.targets" Condition="'$(VSToolsPath)' != ''" />
  <!-- To modify your build process, add your task inside one of the targets below and uncomment it. 
       Other similar extension points exist, see Microsoft.Common.targets.
  <Target Name="BeforeBuild">
  </Target>
  <Target Name="AfterBuild">
  </Target>
  -->
</Project><|MERGE_RESOLUTION|>--- conflicted
+++ resolved
@@ -66,15 +66,11 @@
     <Compile Include="Base\TeamExplorerBasePage.cs" />
     <Compile Include="Base\TeamExplorerBaseSection.cs" />
     <Compile Include="CompositionServices.cs" />
-<<<<<<< HEAD
-    <Compile Include="ExtensionServicesFactory.cs" />
     <Compile Include="Home\GitHubHomeContent.xaml.cs">
       <DependentUpon>GitHubHomeContent.xaml</DependentUpon>
     </Compile>
     <Compile Include="Home\HomeSection.cs" />
-=======
     <Compile Include="FullExtensionUtilities.cs" />
->>>>>>> 9137b485
     <Compile Include="IExtensionServices.cs" />
     <Compile Include="Images.imagemanifest.cs" />
     <Compile Include="InBoxGitHubContainerProvider.cs" />
@@ -298,13 +294,10 @@
     </ProjectReference>
   </ItemGroup>
   <ItemGroup>
-<<<<<<< HEAD
     <Page Include="Home\GitHubHomeContent.xaml">
       <Generator>MSBuild:Compile</Generator>
       <SubType>Designer</SubType>
     </Page>
-=======
->>>>>>> 9137b485
     <Page Include="Sync\PublishView.xaml">
       <Generator>MSBuild:Compile</Generator>
       <SubType>Designer</SubType>
