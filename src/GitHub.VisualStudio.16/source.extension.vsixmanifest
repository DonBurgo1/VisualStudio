--- conflicted
+++ resolved
@@ -1,13 +1,12 @@
 ﻿<?xml version="1.0" encoding="utf-8"?>
 <PackageManifest Version="2.0.0" xmlns="http://schemas.microsoft.com/developer/vsx-schema/2011" xmlns:d="http://schemas.microsoft.com/developer/vsx-schema-design/2011">
-<<<<<<< HEAD
     <Metadata>
         <Identity Id="f4fbb70d-dee2-4dee-b322-bd74e3010e8f" Version="2.10.2.0" Language="en-US" Publisher="GitHub, Inc" />
-        <DisplayName>Clone from GitHub</DisplayName>
+        <DisplayName>GitHub Essentials</DisplayName>
         <Description>Clone or checkout code from GitHub</Description>
         <PackageId>GitHub.VisualStudio.16</PackageId>
     </Metadata>
-    <Installation AllUsers="true">
+    <Installation AllUsers="true" SystemComponent="true">
         <InstallationTarget Id="Microsoft.VisualStudio.Community" Version="[16.0, 17.0)" />
     </Installation>
     <Dependencies>
@@ -21,25 +20,4 @@
         <Asset Type="Microsoft.VisualStudio.Assembly" d:Source="Project" d:ProjectName="GitHub.VisualStudio.UI.16" d:VsixSubPath="UI" Path="|GitHub.VisualStudio.UI.16|" AssemblyName="|GitHub.VisualStudio.UI.16;AssemblyName|" />
         <Asset Type="Microsoft.VisualStudio.MefComponent" d:Source="Project" d:ProjectName="%CurrentProject%" Path="|%CurrentProject%|" />
     </Assets>
-=======
-  <Metadata>
-    <Identity Id="f4fbb70d-dee2-4dee-b322-bd74e3010e8f" Version="2.10.2.0" Language="en-US" Publisher="GitHub, Inc" />
-    <DisplayName>GitHub Essentials</DisplayName>
-    <Description>Clone or checkout code from GitHub</Description>
-    <PackageId>GitHub.VisualStudio.16</PackageId>
-  </Metadata>
-  <Installation AllUsers="true" SystemComponent="true">
-    <InstallationTarget Id="Microsoft.VisualStudio.Community" Version="[16.0, 17.0)" />
-  </Installation>
-  <Dependencies>
-    <Dependency Id="Microsoft.Framework.NDP" DisplayName="Microsoft .NET Framework" d:Source="Manual" Version="[4.5,)" />
-  </Dependencies>
-  <Prerequisites>
-    <Prerequisite Id="Microsoft.VisualStudio.Component.CoreEditor" Version="[16.0,17.0)" DisplayName="Visual Studio core editor" />
-  </Prerequisites>
-  <Assets>
-    <Asset Type="Microsoft.VisualStudio.VsPackage" d:Source="Project" d:ProjectName="%CurrentProject%" Path="|%CurrentProject%;PkgdefProjectOutputGroup|" />
-    <Asset Type="Microsoft.VisualStudio.Assembly" d:Source="Project" d:ProjectName="GitHub.VisualStudio.UI.16" d:VsixSubPath="UI" Path="|GitHub.VisualStudio.UI.16|" AssemblyName="|GitHub.VisualStudio.UI.16;AssemblyName|" />
-  </Assets>
->>>>>>> 4bd55411
 </PackageManifest>