--- conflicted
+++ resolved
@@ -9,57 +9,7 @@
     xmlns:helpers="clr-namespace:GitHub.Helpers;assembly=GitHub.UI"
     xmlns:sampleData="clr-namespace:GitHub.SampleData;assembly=GitHub.App"
     xmlns:GitHub="clr-namespace:GitHub.VisualStudio.Helpers"
-<<<<<<< HEAD
     xmlns:pfui="clr-namespace:Microsoft.VisualStudio.PlatformUI;assembly=Microsoft.VisualStudio.Shell.14.0"
-    mc:Ignorable="d">
-    <Grid>
-        <Grid.RowDefinitions>
-            <RowDefinition Height="24" />
-            <RowDefinition Height="1.5*" />
-            <RowDefinition Height="Auto" />
-            <RowDefinition Height="2*" />
-        </Grid.RowDefinitions>
-        <Rectangle Fill="{DynamicResource GitHubModalBackgroundFill}" IsHitTestVisible="False" />
-        <Rectangle Grid.Row="1" Fill="{DynamicResource GitHubModalBackgroundFill}" />
-        <Border Grid.Row="2" Background="{DynamicResource GitHubLightModalViewBackground}">
-        <Grid Grid.Row="2" HorizontalAlignment="Center" MaxWidth="650" MinWidth="450">
-            <Grid.ColumnDefinitions>
-                <ColumnDefinition Width="Auto" />
-                <ColumnDefinition />
-            </Grid.ColumnDefinitions>
-            <ui:OcticonPath
-                Stretch="Uniform"
-                Fill="#90000000" 
-                HorizontalAlignment="Right"
-                VerticalAlignment="Top"
-                Margin="0,71,0,0"
-                Height="64"
-                Icon="device_mobile"/>
-            <StackPanel Grid.Column="1" HorizontalAlignment="Left" Margin="24,50,24,0">
-                <WrapPanel Orientation="Horizontal" Margin="0,12,0,0" >
-                    <TextBlock 
-                        Text="Two-factor authentication" 
-                        Padding="0" 
-                        Margin="0,0,12,0"
-                        Style="{DynamicResource GitHubH1TextBlock}"
-                        Foreground="{DynamicResource GitHubLightModalViewTextBrush}"/>
-                    <TextBlock 
-                        Name="authenticationSentLabel"
-                        Text="authentication code sent!" 
-                        Padding="0" 
-                        Margin="0"
-                        Style="{DynamicResource GitHubH1TextBlock}" 
-                        Foreground="{DynamicResource GitHubAccentBrush}" />
-                </WrapPanel>
-                <TextBlock
-                    Name="description"
-                    Grid.Row="1"
-                    Grid.ColumnSpan="2"
-                    Margin="0,0,0,6"
-                    Text="Open the two-factor authentication app on your device to view your authentication code."
-                    Style="{DynamicResource GitHubDescriptionTextBlock}"
-=======
-    xmlns:pfui="clr-namespace:Microsoft.VisualStudio.PlatformUI;assembly=Microsoft.VisualStudio.Shell.12.0"
     mc:Ignorable="d"
     d:DesignWidth="426"
     d:DesignHeight="517"
@@ -78,7 +28,6 @@
                     Padding="0" 
                     Margin="0,0,12,0"
                     Style="{DynamicResource GitHubH1TextBlock}"
->>>>>>> 29fa6b25
                     Foreground="{DynamicResource GitHubLightModalViewTextBrush}"/>
                 <TextBlock 
                     Name="authenticationSentLabel"
