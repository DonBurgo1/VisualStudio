﻿using System;
using System.Reactive.Linq;
using System.Windows;
using GitHub.Exports;
using GitHub.Extensions.Reactive;
using GitHub.UI;
using GitHub.ViewModels;
using ReactiveUI;
using System.ComponentModel.Composition;

namespace GitHub.VisualStudio.UI.Views.Controls
{
    public class GenericTwoFactorControl : SimpleViewUserControl<ITwoFactorDialogViewModel, TwoFactorControl>
    { }

    /// <summary>
    /// Interaction logic for PasswordView.xaml
    /// </summary>
    [ExportView(ViewType=UIViewType.TwoFactor)]
<<<<<<< HEAD
    public partial class TwoFactorControl : GenericTwoFactorControl
=======
    [PartCreationPolicy(CreationPolicy.NonShared)]
    public partial class TwoFactorControl : SimpleViewUserControl, IViewFor<ITwoFactorDialogViewModel>, IView, IDisposable
>>>>>>> 5bc3aa1a
    {
        public TwoFactorControl()
        {
            InitializeComponent();

            DataContextChanged += (s, e) => ViewModel = (ITwoFactorDialogViewModel)e.NewValue;

            this.WhenActivated(d =>
            {
                d(this.BindCommand(ViewModel, vm => vm.OkCommand, view => view.okButton));
                d(this.OneWayBind(ViewModel, vm => vm.IsBusy, view => view.okButton.ShowSpinner));
                d(this.BindCommand(ViewModel, vm => vm.ResendCodeCommand, view => view.resendCodeButton));

                d(this.Bind(ViewModel, vm => vm.AuthenticationCode, view => view.authenticationCode.Text));
                d(this.OneWayBind(ViewModel, vm => vm.NavigateLearnMore, view => view.twoFactorReadMoreLink.Command));
                d(this.OneWayBind(ViewModel, vm => vm.IsAuthenticationCodeSent,
                    view => view.authenticationSentLabel.Visibility));
                d(this.OneWayBind(ViewModel, vm => vm.IsSms, view => view.resendCodeButton.Visibility));
                d(this.OneWayBind(ViewModel, vm => vm.Description, view => view.description.Text));
                d(this.OneWayBind(ViewModel, vm => vm.ShowErrorMessage, view => view.authenticationFailedLabel.Visibility));
                d(this.ViewModel.ResendCodeCommand.Subscribe(_ => SetFocus()));
                d(this.ViewModel.OkCommand.Subscribe(_ => SetFocus()));
            });
            IsVisibleChanged += (s, e) =>
            {
                if (IsVisible)
                {
                    SetFocus();
                }
            };
        }

        void SetFocus()
        {
            authenticationCode.TryFocus().Subscribe();
        }
    }
}<|MERGE_RESOLUTION|>--- conflicted
+++ resolved
@@ -17,12 +17,8 @@
     /// Interaction logic for PasswordView.xaml
     /// </summary>
     [ExportView(ViewType=UIViewType.TwoFactor)]
-<<<<<<< HEAD
+    [PartCreationPolicy(CreationPolicy.NonShared)]
     public partial class TwoFactorControl : GenericTwoFactorControl
-=======
-    [PartCreationPolicy(CreationPolicy.NonShared)]
-    public partial class TwoFactorControl : SimpleViewUserControl, IViewFor<ITwoFactorDialogViewModel>, IView, IDisposable
->>>>>>> 5bc3aa1a
     {
         public TwoFactorControl()
         {
