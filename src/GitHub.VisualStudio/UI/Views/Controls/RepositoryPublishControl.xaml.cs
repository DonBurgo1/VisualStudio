﻿using System;
using System.Reactive.Linq;
using System.Windows;
using System.Windows.Input;
using GitHub.Exports;
using GitHub.Extensions;
using GitHub.UI;
using GitHub.ViewModels;
using NullGuard;
using ReactiveUI;
using System.ComponentModel.Composition;

namespace GitHub.VisualStudio.UI.Views.Controls
{
    public class GenericRepositoryPublishControl : SimpleViewUserControl<IRepositoryPublishViewModel, RepositoryPublishControl>
    { }
    
    [ExportView(ViewType=UIViewType.Publish)]
<<<<<<< HEAD
    public partial class RepositoryPublishControl : GenericRepositoryPublishControl
=======
    [PartCreationPolicy(CreationPolicy.NonShared)]
    public partial class RepositoryPublishControl : SimpleViewUserControl, IViewFor<IRepositoryPublishViewModel>, IView
>>>>>>> 5bc3aa1a
    {
        public RepositoryPublishControl()
        {
            InitializeComponent();

            this.WhenActivated(d =>
            {
                d(this.OneWayBind(ViewModel, vm => vm.Connections, v => v.hostsComboBox.ItemsSource));
                d(this.OneWayBind(ViewModel, vm => vm.IsHostComboBoxVisible, v => v.hostsComboBox.Visibility));
                d(this.Bind(ViewModel, vm => vm.SelectedConnection, v => v.hostsComboBox.SelectedItem));

                d(this.Bind(ViewModel, vm => vm.RepositoryName, v => v.nameText.Text));
                
                d(this.Bind(ViewModel, vm => vm.Description, v => v.description.Text));
                d(this.Bind(ViewModel, vm => vm.KeepPrivate, v => v.makePrivate.IsChecked));
                d(this.OneWayBind(ViewModel, vm => vm.CanKeepPrivate, v => v.makePrivate.IsEnabled));

                d(this.OneWayBind(ViewModel, vm => vm.Accounts, v => v.accountsComboBox.ItemsSource));
                d(this.Bind(ViewModel, vm => vm.SelectedAccount, v => v.accountsComboBox.SelectedItem));

                d(this.BindCommand(ViewModel, vm => vm.PublishRepository, v => v.publishRepositoryButton));

                d(this.OneWayBind(ViewModel, vm => vm.IsPublishing, v => v.nameText.IsEnabled, x => x == false));
                d(this.OneWayBind(ViewModel, vm => vm.IsPublishing, v => v.description.IsEnabled, x => x == false));
                d(this.OneWayBind(ViewModel, vm => vm.IsPublishing, v => v.accountsComboBox.IsEnabled, x => x == false));

                ViewModel.PublishRepository.Subscribe(_ => NotifyDone());

                d(this.WhenAny(x => x.ViewModel.IsPublishing, x => x.Value)
                .Subscribe(x => NotifyIsBusy(x)));

                nameText.Text = ViewModel.DefaultRepositoryName;
            });
            IsVisibleChanged += (s, e) =>
            {
                if (IsVisible)
                    this.TryMoveFocus(FocusNavigationDirection.First).Subscribe();
            };
        }
    }
}<|MERGE_RESOLUTION|>--- conflicted
+++ resolved
@@ -16,12 +16,8 @@
     { }
     
     [ExportView(ViewType=UIViewType.Publish)]
-<<<<<<< HEAD
+    [PartCreationPolicy(CreationPolicy.NonShared)]
     public partial class RepositoryPublishControl : GenericRepositoryPublishControl
-=======
-    [PartCreationPolicy(CreationPolicy.NonShared)]
-    public partial class RepositoryPublishControl : SimpleViewUserControl, IViewFor<IRepositoryPublishViewModel>, IView
->>>>>>> 5bc3aa1a
     {
         public RepositoryPublishControl()
         {
