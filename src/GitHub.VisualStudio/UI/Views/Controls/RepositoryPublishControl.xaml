﻿<local:GenericRepositoryPublishControl x:Class="GitHub.VisualStudio.UI.Views.Controls.RepositoryPublishControl"
                                       xmlns="http://schemas.microsoft.com/winfx/2006/xaml/presentation"
                                       xmlns:x="http://schemas.microsoft.com/winfx/2006/xaml"
                                       xmlns:cache="clr-namespace:GitHub.VisualStudio.Helpers"
                                       xmlns:d="http://schemas.microsoft.com/expression/blend/2008"
                                       xmlns:helpers="clr-namespace:GitHub.Helpers;assembly=GitHub.UI"
                                       xmlns:local="clr-namespace:GitHub.VisualStudio.UI.Views.Controls"
                                       xmlns:mc="http://schemas.openxmlformats.org/markup-compatibility/2006"
                                       xmlns:prop="clr-namespace:GitHub.VisualStudio.UI;assembly=GitHub.VisualStudio.UI"
                                       xmlns:sampleData="clr-namespace:GitHub.SampleData;assembly=GitHub.App"
                                       xmlns:ui="clr-namespace:GitHub.UI;assembly=GitHub.UI"
                                       xmlns:uirx="clr-namespace:GitHub.UI;assembly=GitHub.UI.Reactive"
                                       xmlns:automation="clr-namespace:GitHub.VisualStudio.TestAutomation;assembly=GitHub.VisualStudio.TestAutomation"
                                       Margin="0"
                                       d:DesignHeight="440"
                                       d:DesignWidth="414"
                                       Background="{DynamicResource GitHubVsToolWindowBackground}"
                                       d:DataContext="{d:DesignInstance Type=sampleData:RepositoryPublishViewModelDesigner, IsDesignTimeCreatable=True}"
                                       mc:Ignorable="d"
<<<<<<< HEAD
                                       AutomationProperties.AutomationId="{x:Static automation:AutomationIDs.TeamExplorerSyncGitHubRepositoryPublishCustom}" >
=======
                                       IsEnabled="{Binding IsPublishing, Converter={ui:InverseBooleanConverter}}">
>>>>>>> c22b5bda

  <UserControl.Resources>
    <ResourceDictionary>
      <ResourceDictionary.MergedDictionaries>
        <cache:SharedDictionaryManager Source="pack://application:,,,/GitHub.VisualStudio.UI;component/SharedDictionary.xaml" />
        <cache:SharedDictionaryManager Source="pack://application:,,,/GitHub.UI;component/SharedDictionary.xaml" />
      </ResourceDictionary.MergedDictionaries>
        
        <Style x:Key="VSStyledCheckBox" BasedOn="{StaticResource VsCheckBoxStyleKey}" TargetType="{x:Type CheckBox}">
            <Setter Property="Foreground" Value="{DynamicResource GitHubVsToolWindowText}"/>
            <Setter Property="Background" Value="{DynamicResource GitHubVsToolWindowBackground}"/>
            <Style.Triggers>
                <Trigger Property="UIElement.IsMouseOver" Value="true">
                    <Setter Property="Background" Value="{DynamicResource GitHubVsToolWindowBackground}"/>
                </Trigger>
            </Style.Triggers>
        </Style>
        <Style x:Key="VSStyledComboBox" BasedOn="{StaticResource VsComboBoxStyleKey}" TargetType="{x:Type ComboBox}"/>

        <Style BasedOn="{StaticResource VSStyledComboBox}" TargetType="{x:Type ComboBox}">
        <Setter Property="Margin" Value="0,0,0,8" />
        <Setter Property="HorizontalAlignment" Value="Stretch" />
        <Setter Property="Height" Value="23" />
      </Style>
    </ResourceDictionary>
  </UserControl.Resources>

  <StackPanel Margin="8,6,18,0"
              Orientation="Vertical"
              Style="{DynamicResource DialogContainerStackPanel}">

    <DockPanel Margin="0,0,0,13" VerticalAlignment="Top">
      <ui:OcticonImage x:Name="octokit"
                       Width="32"
                       Height="32"
                       Margin="0,6,8,0"
                       VerticalAlignment="Center"
                       DockPanel.Dock="Left"
                       Foreground="{DynamicResource GitHubVsToolWindowText}"
                       Icon="mark_github" />
      <Border Height="32"
              Margin="0,6,0,0"
              DockPanel.Dock="Right">
        <TextBlock HorizontalAlignment="Stretch"
                   VerticalAlignment="Center"
                   Foreground="{DynamicResource GitHubVsGrayText}"
                   Text="{x:Static prop:Resources.RepoDoesNotHaveRemoteText}"
                   TextTrimming="CharacterEllipsis"
                   TextWrapping="Wrap"
                   ToolTip="{Binding Text, RelativeSource={RelativeSource Self}}" />
      </Border>
    </DockPanel>

    <ComboBox x:Name="hostsComboBox"
              ItemsSource="{Binding Connections, Mode=OneWay}"
              SelectedItem="{Binding SelectedConnection}"
              AutomationProperties.AutomationId="{x:Static automation:AutomationIDs.TeamExplorerPublishHostComboBox}" >
      <ComboBox.ItemTemplate>
        <DataTemplate>
          <StackPanel Orientation="Horizontal">
            <TextBlock Text="{Binding HostAddress.Title}" />
          </StackPanel>
        </DataTemplate>
      </ComboBox.ItemTemplate>
    </ComboBox>

    <ComboBox x:Name="accountsComboBox"
              ItemsSource="{Binding Accounts, Mode=OneWay}"
              SelectedItem="{Binding SelectedAccount}"
              AutomationProperties.AutomationId="{x:Static automation:AutomationIDs.TeamExplorerPublishAccountComboBox}" >
      <ComboBox.ItemTemplate>
        <DataTemplate>
          <StackPanel Orientation="Horizontal">
            <Image Width="15"
                   Height="15"
                   Margin="0,0,8,0"
                   RenderOptions.BitmapScalingMode="HighQuality"
                   Source="{Binding Avatar}" />
            <TextBlock Text="{Binding Login}" />
          </StackPanel>
        </DataTemplate>
      </ComboBox.ItemTemplate>
    </ComboBox>

    <Grid>
            <ui:PromptTextBox x:Name="nameText"
               Height="23"
               Margin="0"
               Background="{DynamicResource GitHubVsSearchBoxBackground}"
               Foreground="{DynamicResource GitHubVsWindowText}"
               MaxLength="{x:Static cache:Constants.MaxRepositoryNameLength}"
               Text="{Binding RepositoryName}"
               PromptText="{x:Static prop:Resources.RepoNameText}" 
               AutomationProperties.AutomationId="{x:Static automation:AutomationIDs.TeamExplorerPublishRepositoryNameTextBox}" />
        </Grid>

    <Grid>
      <ui:PromptTextBox x:Name="description"
               Height="52"
               Margin="0,8,0,0"
               AcceptsReturn="True"
               Background="{DynamicResource GitHubVsSearchBoxBackground}"
               Foreground="{DynamicResource GitHubVsWindowText}"
               Text="{Binding Description}"
               TextWrapping="WrapWithOverflow"
               PromptText="{x:Static prop:Resources.DescriptionOptional}" 
               AutomationProperties.AutomationId="{x:Static automation:AutomationIDs.TeamExplorerPublishRepositoryDescriptionTextBox}" />
    </Grid>

        <CheckBox x:Name="makePrivate"
              Margin="0,8,0,0"
              IsChecked="{Binding KeepPrivate}"
              IsEnabled="{Binding CanKeepPrivate}"
              Style="{StaticResource VSStyledCheckBox}"
              AutomationProperties.AutomationId="{x:Static automation:AutomationIDs.TeamExplorerPrivateRepositoryCheckBox}" />
        <TextBlock Background="{DynamicResource GitHubVsToolWindowBackground}"
                 Foreground="{DynamicResource GitHubVsToolWindowText}"
                 TextWrapping="Wrap">
            <TextBlock.Resources>
                <Style TargetType="{x:Type TextBlock}">
                    <Style.Triggers>
                        <Trigger Property="IsEnabled" Value="False">
                            <Setter Property="Opacity" Value="0.5" />
                        </Trigger>
                    </Style.Triggers>
                </Style>
            </TextBlock.Resources>
            <TextBlock.Inlines>
                <Run Text="{x:Static prop:Resources.makePrivateContent}" />
            </TextBlock.Inlines>
        </TextBlock>


        <Button x:Name="publishRepositoryButton"
            Margin="0,8,0,0"
            HorizontalAlignment="Left"
            IsDefault="True"
            Style="{StaticResource GitHubVsButton}"
            AutomationProperties.AutomationId="{x:Static automation:AutomationIDs.TeamExplorerPublishRepositoryButton}" >
        <TextBlock Text="{x:Static prop:Resources.publishText}" />
    </Button>

  </StackPanel>
</local:GenericRepositoryPublishControl><|MERGE_RESOLUTION|>--- conflicted
+++ resolved
@@ -17,12 +17,9 @@
                                        Background="{DynamicResource GitHubVsToolWindowBackground}"
                                        d:DataContext="{d:DesignInstance Type=sampleData:RepositoryPublishViewModelDesigner, IsDesignTimeCreatable=True}"
                                        mc:Ignorable="d"
-<<<<<<< HEAD
                                        AutomationProperties.AutomationId="{x:Static automation:AutomationIDs.TeamExplorerSyncGitHubRepositoryPublishCustom}" >
-=======
                                        IsEnabled="{Binding IsPublishing, Converter={ui:InverseBooleanConverter}}">
->>>>>>> c22b5bda
-
+   
   <UserControl.Resources>
     <ResourceDictionary>
       <ResourceDictionary.MergedDictionaries>
