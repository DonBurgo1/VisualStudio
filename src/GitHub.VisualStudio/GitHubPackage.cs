--- conflicted
+++ resolved
@@ -86,11 +86,8 @@
                 exports.GetExportedValue<IOpenPullRequestsCommand>(),
                 exports.GetExportedValue<IShowCurrentPullRequestCommand>(),
                 exports.GetExportedValue<IShowGitHubPaneCommand>(),
-<<<<<<< HEAD
                 exports.GetExportedValue<IOpenFileInSolutionCommand>(),
-=======
                 exports.GetExportedValue<ISyncSubmodulesCommand>()
->>>>>>> d6e8c223
             };
 
             await JoinableTaskFactory.SwitchToMainThreadAsync();
