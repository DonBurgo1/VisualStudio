﻿using System;
using System.Runtime.InteropServices;
using System.Threading;
using System.Threading.Tasks;
using System.Windows;
using GitHub.Api;
using GitHub.Extensions;
using GitHub.Helpers;
using GitHub.Info;
using GitHub.Exports;
using GitHub.Logging;
using GitHub.Services;
using GitHub.ViewModels.GitHubPane;
using GitHub.VisualStudio.Menus;
using GitHub.VisualStudio.UI;
using Microsoft.VisualStudio;
using Microsoft.VisualStudio.Shell;
using Microsoft.VisualStudio.Shell.Interop;
using Serilog;
using Task = System.Threading.Tasks.Task;

namespace GitHub.VisualStudio
{
    [PackageRegistration(UseManagedResourcesOnly = true, AllowsBackgroundLoading = true)]
    [InstalledProductRegistration("#110", "#112", AssemblyVersionInformation.Version, IconResourceID = 400)]
    [Guid(Guids.guidGitHubPkgString)]
    [ProvideMenuResource("Menus.ctmenu", 1)]
    // Only initialize when we're in the context of a Git repository.
    [ProvideAutoLoad(Guids.UIContext_Git, PackageAutoLoadFlags.BackgroundLoad)]
    [ProvideToolWindow(typeof(GitHubPane), Orientation = ToolWindowOrientation.Right, Style = VsDockStyle.Tabbed, Window = EnvDTE.Constants.vsWindowKindSolutionExplorer)]
    [ProvideOptionPage(typeof(OptionsPage), "GitHub for Visual Studio", "General", 0, 0, supportsAutomation: true)]
    public class GitHubPackage : AsyncPackage
    {
        static readonly ILogger log = LogManager.ForContext<GitHubPackage>();

        readonly IServiceProvider serviceProvider;

        public GitHubPackage()
        {
            serviceProvider = this;
        }

        public GitHubPackage(IServiceProvider serviceProvider)
        {
            this.serviceProvider = serviceProvider;
        }

        protected override async Task InitializeAsync(CancellationToken cancellationToken, IProgress<ServiceProgressData> progress)
        {
            LogVersionInformation();
            await base.InitializeAsync(cancellationToken, progress);

            await GetServiceAsync(typeof(IUsageTracker));

            // This package might be loaded on demand so we must await initialization of menus.
            await InitializeMenus();
        }

        void LogVersionInformation()
        {
            var packageVersion = ApplicationInfo.GetPackageVersion(this);
            var hostVersionInfo = ApplicationInfo.GetHostVersionInfo();
            log.Information("Initializing GitHub Extension v{PackageVersion} in {$FileDescription} ({$ProductVersion})",
                packageVersion, hostVersionInfo.FileDescription, hostVersionInfo.ProductVersion);
        }

        async Task InitializeMenus()
        {
            var menus = await GetServiceAsync(typeof(IMenuProvider)) as IMenuProvider;
            if (menus == null)
            {
                // Ignore if null because Expression Blend doesn't support custom services or menu extensibility.
                return;
            }

            // IMenuCommandService.AddCommand uses IServiceProvider.GetService and must be called on Main thread.
            await ThreadingHelper.SwitchToMainThreadAsync();

            foreach (var menu in menus.Menus)
                serviceProvider.AddCommandHandler(menu.Guid, menu.CmdId, (s, e) => menu.Activate());

            foreach (var menu in menus.DynamicMenus)
                serviceProvider.AddCommandHandler(menu.Guid, menu.CmdId, menu.CanShow, () => menu.Activate());
        }

        async Task EnsurePackageLoaded(Guid packageGuid)
        {
            var shell = await GetServiceAsync(typeof(SVsShell)) as IVsShell;
            if (shell != null)
            {
                IVsPackage vsPackage;
                ErrorHandler.ThrowOnFailure(shell.LoadPackage(ref packageGuid, out vsPackage));
            }
        }
    }

<<<<<<< HEAD
    [Export(typeof(IGitHubClient))]
    public class GHClient : GitHubClient
    {
        [ImportingConstructor]
        public GHClient(IProgram program)
            : base(program.ProductHeader)
        {
        }
    }

    [PartCreationPolicy(CreationPolicy.Shared)]
    public class ServiceProviderExports
    {
        // Only export services for the Visual Studio process (they don't work in Expression Blend).
        const string ProcessName = "devenv";

        readonly IServiceProvider serviceProvider;

        [ImportingConstructor]
        public ServiceProviderExports([Import(typeof(SVsServiceProvider))] IServiceProvider serviceProvider)
        {
            this.serviceProvider = serviceProvider;
        }

        [ExportForProcess(typeof(ILoginManager), ProcessName)]
        public ILoginManager LoginManager => GetService<ILoginManager>();

        [ExportForProcess(typeof(IMenuProvider), ProcessName)]
        public IMenuProvider MenuProvider => GetService<IMenuProvider>();

        [ExportForProcess(typeof(IGitHubServiceProvider), ProcessName)]
        public IGitHubServiceProvider GitHubServiceProvider => GetService<IGitHubServiceProvider>();

        [ExportForProcess(typeof(IUsageTracker), ProcessName)]
        public IUsageTracker UsageTracker => GetService<IUsageTracker>();

        [ExportForProcess(typeof(IVSGitExt), ProcessName)]
        public IVSGitExt VSGitExt => GetService<IVSGitExt>();

        T GetService<T>() => (T)serviceProvider.GetService(typeof(T));
    }

=======
>>>>>>> 48bfdf9d
    [PackageRegistration(UseManagedResourcesOnly = true, AllowsBackgroundLoading = true)]
    [ProvideService(typeof(ILoginManager), IsAsyncQueryable = true)]
    [ProvideService(typeof(IMenuProvider), IsAsyncQueryable = true)]
    [ProvideService(typeof(IGitHubServiceProvider), IsAsyncQueryable = true)]
    [ProvideService(typeof(IUsageTracker), IsAsyncQueryable = true)]
    [ProvideService(typeof(IUsageService), IsAsyncQueryable = true)]
    [ProvideService(typeof(IVSGitExt), IsAsyncQueryable = true)]
    [ProvideService(typeof(IGitHubToolWindowManager))]
    [Guid(ServiceProviderPackageId)]
    public sealed class ServiceProviderPackage : AsyncPackage, IServiceProviderPackage, IGitHubToolWindowManager
    {
        public const string ServiceProviderPackageId = "D5CE1488-DEDE-426D-9E5B-BFCCFBE33E53";
        static readonly ILogger log = LogManager.ForContext<ServiceProviderPackage>();

        protected override Task InitializeAsync(CancellationToken cancellationToken, IProgress<ServiceProgressData> progress)
        {
            AddService(typeof(IGitHubServiceProvider), CreateService, true);
            AddService(typeof(IVSGitExt), CreateService, true);
            AddService(typeof(IUsageTracker), CreateService, true);
            AddService(typeof(IUsageService), CreateService, true);
            AddService(typeof(ILoginManager), CreateService, true);
            AddService(typeof(IMenuProvider), CreateService, true);
            AddService(typeof(IGitHubToolWindowManager), CreateService, true);
            return Task.CompletedTask;
        }

        public async Task<IGitHubPaneViewModel> ShowGitHubPane()
        {
            var pane = ShowToolWindow(new Guid(GitHubPane.GitHubPaneGuid));
            if (pane == null)
                return null;
            var frame = pane.Frame as IVsWindowFrame;
            if (frame != null)
            {
                ErrorHandler.Failed(frame.Show());
            }

            var viewModel = (IGitHubPaneViewModel)((FrameworkElement)pane.Content).DataContext;
            await viewModel.InitializeAsync(pane);
            return viewModel;
        }

        static ToolWindowPane ShowToolWindow(Guid windowGuid)
        {
            IVsWindowFrame frame;
            if (ErrorHandler.Failed(Services.UIShell.FindToolWindow((uint)__VSCREATETOOLWIN.CTW_fForceCreate,
                ref windowGuid, out frame)))
            {
                log.Error("Unable to find or create GitHubPane '{Guid}'", UI.GitHubPane.GitHubPaneGuid);
                return null;
            }
            if (ErrorHandler.Failed(frame.Show()))
            {
                log.Error("Unable to show GitHubPane '{Guid}'", UI.GitHubPane.GitHubPaneGuid);
                return null;
            }

            object docView = null;
            if (ErrorHandler.Failed(frame.GetProperty((int)__VSFPROPID.VSFPROPID_DocView, out docView)))
            {
                log.Error("Unable to grab instance of GitHubPane '{Guid}'", UI.GitHubPane.GitHubPaneGuid);
                return null;
            }
            return docView as GitHubPane;
        }

        async Task<object> CreateService(IAsyncServiceContainer container, CancellationToken cancellationToken, Type serviceType)
        {
            if (serviceType == null)
                return null;

            if (container != this)
                return null;

            if (serviceType == typeof(IGitHubServiceProvider))
            {
                //var sp = await GetServiceAsync(typeof(SVsServiceProvider)) as IServiceProvider;
                var result = new GitHubServiceProvider(this, this);
                await result.Initialize();
                return result;
            }
            else if (serviceType == typeof(ILoginManager))
            {
                // These services are got through MEF and we will take a performance hit if ILoginManager is requested during 
                // InitializeAsync. TODO: We can probably make LoginManager a normal MEF component rather than a service.
                var serviceProvider = await GetServiceAsync(typeof(IGitHubServiceProvider)) as IGitHubServiceProvider;
                var keychain = serviceProvider.GetService<IKeychain>();
                var oauthListener = serviceProvider.GetService<IOAuthCallbackListener>();

                // HACK: We need to make sure this is run on the main thread. We really
                // shouldn't be injecting a view model concern into LoginManager - this
                // needs to be refactored. See #1398.
                var lazy2Fa = new Lazy<ITwoFactorChallengeHandler>(() =>
                    ThreadHelper.JoinableTaskFactory.Run(async () =>
                    {
                        await ThreadHelper.JoinableTaskFactory.SwitchToMainThreadAsync();
                        return serviceProvider.GetService<ITwoFactorChallengeHandler>();
                    }));

                return new LoginManager(
                    keychain,
                    lazy2Fa,
                    oauthListener,
                    ApiClientConfiguration.ClientId,
                    ApiClientConfiguration.ClientSecret,
                    ApiClientConfiguration.RequiredScopes,
                    ApiClientConfiguration.AuthorizationNote,
                    ApiClientConfiguration.MachineFingerprint);
            }
            else if (serviceType == typeof(IMenuProvider))
            {
                var sp = await GetServiceAsync(typeof(IGitHubServiceProvider)) as IGitHubServiceProvider;
                return new MenuProvider(sp);
            }
            else if (serviceType == typeof(IUsageService))
            {
                var sp = await GetServiceAsync(typeof(IGitHubServiceProvider)) as IGitHubServiceProvider;
                var environment = new Rothko.Environment();
                return new UsageService(sp, environment);
            }
            else if (serviceType == typeof(IUsageTracker))
            {
                var usageService = await GetServiceAsync(typeof(IUsageService)) as IUsageService;
                var serviceProvider = await GetServiceAsync(typeof(IGitHubServiceProvider)) as IGitHubServiceProvider;
                return new UsageTracker(serviceProvider, usageService);
            }
            else if (serviceType == typeof(IVSGitExt))
            {
                var vsVersion = ApplicationInfo.GetHostVersionInfo().FileMajorPart;
                return VSGitExtFactory.Create(vsVersion, this);
            }
            else if (serviceType == typeof(IGitHubToolWindowManager))
            {
                return this;
            }
            // go the mef route
            else
            {
                var sp = await GetServiceAsync(typeof(IGitHubServiceProvider)) as IGitHubServiceProvider;
                return sp.TryGetService(serviceType);
            }
        }
    }
}<|MERGE_RESOLUTION|>--- conflicted
+++ resolved
@@ -94,17 +94,6 @@
         }
     }
 
-<<<<<<< HEAD
-    [Export(typeof(IGitHubClient))]
-    public class GHClient : GitHubClient
-    {
-        [ImportingConstructor]
-        public GHClient(IProgram program)
-            : base(program.ProductHeader)
-        {
-        }
-    }
-
     [PartCreationPolicy(CreationPolicy.Shared)]
     public class ServiceProviderExports
     {
@@ -137,8 +126,6 @@
         T GetService<T>() => (T)serviceProvider.GetService(typeof(T));
     }
 
-=======
->>>>>>> 48bfdf9d
     [PackageRegistration(UseManagedResourcesOnly = true, AllowsBackgroundLoading = true)]
     [ProvideService(typeof(ILoginManager), IsAsyncQueryable = true)]
     [ProvideService(typeof(IMenuProvider), IsAsyncQueryable = true)]
