﻿// Guids.cs
// MUST match guids.h
using Microsoft.TeamFoundation.Controls;
using System;

namespace GitHub.VisualStudio
{
    static class GuidList
    {
        public const string guidGitHubPkgString = "c3d3dc68-c977-411f-b3e8-03b0dccf7dfc";
        public const string guidGitHubCmdSetString = "c4c91892-8881-4588-a5d9-b41e8f540f5a";
        public const string guidGitHubToolbarCmdSetString = "C5F1193E-F300-41B3-B4C4-5A703DD3C1C6";
<<<<<<< HEAD
        public const string guidCreateGistCommandPackageCmdSetString = "D265E7EB-F3FC-411D-B4DC-1C6AD9264C4B";

        public static readonly Guid guidGitHubCmdSet = new Guid(guidGitHubCmdSetString);
        public static readonly Guid guidGitHubToolbarCmdSet = new Guid(guidGitHubToolbarCmdSetString);
        public static readonly Guid guidCreateGistCommandPackageCmdSet = new Guid(guidCreateGistCommandPackageCmdSetString);
=======
        public const string guidContextMenuSetString = "31057D08-8C3C-4C5B-9F91-8682EA08EC27";

        public static readonly Guid guidGitHubCmdSet = new Guid(guidGitHubCmdSetString);
        public static readonly Guid guidGitHubToolbarCmdSet = new Guid(guidGitHubToolbarCmdSetString);
        public static readonly Guid guidContextMenuSet = new Guid(guidContextMenuSetString);
>>>>>>> 6e4c0f7c
    }

    static class NavigationItemPriority
    {
        public const int PullRequests = TeamExplorerNavigationItemPriority.GitCommits - 1;
        public const int Wiki = TeamExplorerNavigationItemPriority.Settings - 1;
        public const int Pulse = Wiki - 3;
        public const int Graphs = Wiki - 2;
        public const int Issues = Wiki - 1;
    }
}<|MERGE_RESOLUTION|>--- conflicted
+++ resolved
@@ -10,19 +10,11 @@
         public const string guidGitHubPkgString = "c3d3dc68-c977-411f-b3e8-03b0dccf7dfc";
         public const string guidGitHubCmdSetString = "c4c91892-8881-4588-a5d9-b41e8f540f5a";
         public const string guidGitHubToolbarCmdSetString = "C5F1193E-F300-41B3-B4C4-5A703DD3C1C6";
-<<<<<<< HEAD
-        public const string guidCreateGistCommandPackageCmdSetString = "D265E7EB-F3FC-411D-B4DC-1C6AD9264C4B";
-
-        public static readonly Guid guidGitHubCmdSet = new Guid(guidGitHubCmdSetString);
-        public static readonly Guid guidGitHubToolbarCmdSet = new Guid(guidGitHubToolbarCmdSetString);
-        public static readonly Guid guidCreateGistCommandPackageCmdSet = new Guid(guidCreateGistCommandPackageCmdSetString);
-=======
         public const string guidContextMenuSetString = "31057D08-8C3C-4C5B-9F91-8682EA08EC27";
 
         public static readonly Guid guidGitHubCmdSet = new Guid(guidGitHubCmdSetString);
         public static readonly Guid guidGitHubToolbarCmdSet = new Guid(guidGitHubToolbarCmdSetString);
         public static readonly Guid guidContextMenuSet = new Guid(guidContextMenuSetString);
->>>>>>> 6e4c0f7c
     }
 
     static class NavigationItemPriority
