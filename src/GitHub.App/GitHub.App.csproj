--- conflicted
+++ resolved
@@ -192,14 +192,11 @@
     <Compile Include="UserErrors\PrivateRepositoryQuotaExceededUserError.cs" />
     <Compile Include="ViewModels\BaseViewModel.cs" />
     <Compile Include="Models\ConnectionRepositoryHostMap.cs" />
-<<<<<<< HEAD
     <Compile Include="ViewModels\PullRequestCreationViewModel.cs" />
     <Compile Include="ViewModels\PullRequestDetailViewModel.cs" />
     <Compile Include="ViewModels\PullRequestListViewModel.cs" />
-=======
     <Compile Include="ViewModels\GistCreationViewModel.cs" />
     <Compile Include="ViewModels\LogoutRequiredViewModel.cs" />
->>>>>>> 2eee1374
     <Compile Include="ViewModels\RepositoryCreationViewModel.cs" />
     <Compile Include="ViewModels\RepositoryCloneViewModel.cs" />
     <Compile Include="ViewModels\LoginControlViewModel.cs" />
