--- conflicted
+++ resolved
@@ -61,21 +61,6 @@
             operatingSystem.Directory.CreateDirectory(path);
             await ThreadingHelper.SwitchToMainThreadAsync();
 
-<<<<<<< HEAD
-                try
-                {
-                    // this will throw if it can't find it
-                    vsGitServices.Clone(cloneUrl, path, true);
-                }
-                catch (Exception ex)
-                {
-                    log.Error(ex, "Could not clone {cloneUrl} to {path}", cloneUrl, path);
-                    throw;
-                }
-                
-                return Unit.Default;
-            });
-=======
             try
             {
                 await vsGitServices.Clone(cloneUrl, path, true, progress);
@@ -83,10 +68,9 @@
             }
             catch (Exception ex)
             {
-                log.Error("Could not clone {0} to {1}. {2}", cloneUrl, path, ex);
+                log.Error(ex, "Could not clone {cloneUrl} to {path}", cloneUrl, path);
                 throw;
             }
->>>>>>> 91e349dd
         }
 
         string GetLocalClonePathFromGitProvider(string fallbackPath)
