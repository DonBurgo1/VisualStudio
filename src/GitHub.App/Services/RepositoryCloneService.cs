--- conflicted
+++ resolved
@@ -173,27 +173,12 @@
             {
                 await vsGitServices.Clone(cloneUrl, repositoryPath, true, progress);
                 await usageTracker.IncrementCounter(x => x.NumberOfClones);
-<<<<<<< HEAD
-=======
-
-                var repositoryUrl = new UriString(cloneUrl).ToRepositoryUrl();
-                var isDotCom = HostAddress.IsGitHubDotComUri(repositoryUrl);
-                if (isDotCom)
-                {
-                    await usageTracker.IncrementCounter(x => x.NumberOfGitHubClones);
-                }
-                else
-                {
-                    // If it isn't a GitHub URL, assume it's an Enterprise URL
-                    await usageTracker.IncrementCounter(x => x.NumberOfEnterpriseClones);
-                }
 
                 if (repositoryPath.StartsWith(DefaultClonePath, StringComparison.OrdinalIgnoreCase))
                 {
                     // Count the number of times users clone into the Default Repository Location
                     await usageTracker.IncrementCounter(x => x.NumberOfClonesToDefaultClonePath);
                 }
->>>>>>> b1891960
             }
             catch (Exception ex)
             {
