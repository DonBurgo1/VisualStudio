--- conflicted
+++ resolved
@@ -18,14 +18,10 @@
     /// </summary>
     public abstract class CommentThreadViewModel : ReactiveObject, ICommentThreadViewModel
     {
-<<<<<<< HEAD
-=======
-        readonly ReactiveList<ICommentViewModel> comments = new ReactiveList<ICommentViewModel>();
         readonly Dictionary<ICommentViewModel, IObserver<ICommentViewModel>> draftThrottles =
             new Dictionary<ICommentViewModel, IObserver<ICommentViewModel>>();
         readonly IScheduler timerScheduler;
 
->>>>>>> 2c796112
         /// <summary>
         /// Initializes a new instance of the <see cref="CommentThreadViewModel"/> class.
         /// </summary>
@@ -57,17 +53,10 @@
         /// <inheritdoc/>
         public IActorViewModel CurrentUser { get; private set; }
 
-        /// <inheritdoc/>
-<<<<<<< HEAD
-        public abstract Task PostComment(string body);
-=======
-        IReadOnlyReactiveList<ICommentViewModel> ICommentThreadViewModel.Comments => comments;
-
         protected IMessageDraftStore DraftStore { get; }
 
         /// <inheritdoc/>
         public abstract Task PostComment(ICommentViewModel comment);
->>>>>>> 2c796112
 
         /// <inheritdoc/>
         public abstract Task EditComment(ICommentViewModel comment);
