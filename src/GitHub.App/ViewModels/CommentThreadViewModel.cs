--- conflicted
+++ resolved
@@ -1,12 +1,6 @@
-<<<<<<< HEAD
-﻿using System;
-using System.Collections.Generic;
-using System.Collections.ObjectModel;
-using System.Reactive;
-=======
-﻿using System.ComponentModel.Composition;
+﻿using System.Collections.Generic;
+using System.ComponentModel.Composition;
 using System.Threading.Tasks;
->>>>>>> f89c55b4
 using GitHub.Extensions;
 using GitHub.Models;
 using ReactiveUI;
@@ -32,12 +26,8 @@
         /// Intializes a new instance of the <see cref="CommentThreadViewModel"/> class.
         /// </summary>
         /// <param name="currentUser">The current user.</param>
-<<<<<<< HEAD
         /// <param name="annotations"></param>
-        protected CommentThreadViewModel(ActorModel currentUser, IReadOnlyList<InlineAnnotationViewModel> annotations)
-=======
-        protected Task InitializeAsync(ActorModel currentUser)
->>>>>>> f89c55b4
+        protected Task InitializeAsync(ActorModel currentUser, IReadOnlyList<IInlineAnnotationViewModel> annotations)
         {
             Annotations = annotations;
             Guard.ArgumentNotNull(currentUser, nameof(currentUser));
@@ -47,6 +37,9 @@
 
         /// <inheritdoc/>
         public IReactiveList<ICommentViewModel> Comments => comments;
+
+        /// <inheritdoc/>
+        public IReadOnlyList<IInlineAnnotationViewModel> Annotations { get; private set; }
 
         /// <inheritdoc/>
         public IActorViewModel CurrentUser { get; private set; }
@@ -61,13 +54,6 @@
         public abstract Task EditComment(string id, string body);
 
         /// <inheritdoc/>
-<<<<<<< HEAD
-        public IActorViewModel CurrentUser { get; }
-
-        /// <inheritdoc/>
-        public IReadOnlyList<IInlineAnnotationViewModel> Annotations { get; }
-=======
         public abstract Task DeleteComment(int pullRequestId, int commentId);
->>>>>>> f89c55b4
     }
 }