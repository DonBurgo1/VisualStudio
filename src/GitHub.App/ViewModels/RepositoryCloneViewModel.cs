﻿using System;
using System.Collections.Generic;
using System.ComponentModel.Composition;
using System.Diagnostics;
using System.Globalization;
using System.IO;
using System.Linq;
using System.Reactive;
using System.Reactive.Linq;
using System.Text.RegularExpressions;
using System.Windows.Input;
using GitHub.App;
using GitHub.Exports;
using GitHub.Extensions;
using GitHub.Models;
using GitHub.Services;
using GitHub.Validation;
<<<<<<< HEAD
using NullGuard;
=======
using NLog;
>>>>>>> 91e349dd
using ReactiveUI;
using Rothko;
using System.Collections.ObjectModel;
using GitHub.Collections;
using GitHub.UI;
using GitHub.Extensions.Reactive;
using GitHub.Infrastructure;
using Serilog;

namespace GitHub.ViewModels
{
    [ExportViewModel(ViewType=UIViewType.Clone)]
    [PartCreationPolicy(CreationPolicy.NonShared)]
    public class RepositoryCloneViewModel : DialogViewModelBase, IRepositoryCloneViewModel
    {
        static readonly ILogger log = LogManager.ForContext<RepositoryCloneViewModel>();

        readonly IRepositoryHost repositoryHost;
        readonly IOperatingSystem operatingSystem;
        readonly ReactiveCommand<object> browseForDirectoryCommand = ReactiveCommand.Create();
        bool noRepositoriesFound;
        readonly ObservableAsPropertyHelper<bool> canClone;
        string baseRepositoryPath;
        bool loadingFailed;

        [ImportingConstructor]
        RepositoryCloneViewModel(
            IConnectionRepositoryHostMap connectionRepositoryHostMap,
            IRepositoryCloneService repositoryCloneService,
            IOperatingSystem operatingSystem)
            : this(connectionRepositoryHostMap.CurrentRepositoryHost, repositoryCloneService, operatingSystem)
        { }


        public RepositoryCloneViewModel(
            IRepositoryHost repositoryHost,
            IRepositoryCloneService cloneService,
            IOperatingSystem operatingSystem)
        {
            Guard.ArgumentNotNull(repositoryHost, nameof(repositoryHost));
            Guard.ArgumentNotNull(cloneService, nameof(cloneService));
            Guard.ArgumentNotNull(operatingSystem, nameof(operatingSystem));

            this.repositoryHost = repositoryHost;
            this.operatingSystem = operatingSystem;

            Title = string.Format(CultureInfo.CurrentCulture, Resources.CloneTitle, repositoryHost.Title);

            Repositories = new TrackingCollection<IRemoteRepositoryModel>();
            repositories.ProcessingDelay = TimeSpan.Zero;
            repositories.Comparer = OrderedComparer<IRemoteRepositoryModel>.OrderBy(x => x.Owner).ThenBy(x => x.Name).Compare;
            repositories.Filter = FilterRepository;
            repositories.NewerComparer = OrderedComparer<IRemoteRepositoryModel>.OrderByDescending(x => x.UpdatedAt).Compare;

            filterTextIsEnabled = this.WhenAny(x => x.IsBusy,
                loading => loading.Value || repositories.UnfilteredCount > 0 && !LoadingFailed)
                .ToProperty(this, x => x.FilterTextIsEnabled);

            this.WhenAny(
                x => x.repositories.UnfilteredCount,
                x => x.IsBusy,
                x => x.LoadingFailed,
                (unfilteredCount, loading, failed) =>
                {
                    if (loading.Value)
                        return false;

                    if (failed.Value)
                        return false;

                    return unfilteredCount.Value == 0;
                })
                .Subscribe(x =>
                {
                    NoRepositoriesFound = x;
                });

            this.WhenAny(x => x.FilterText, x => x.Value)
                .DistinctUntilChanged(StringComparer.OrdinalIgnoreCase)
                .Throttle(TimeSpan.FromMilliseconds(100), RxApp.MainThreadScheduler)
                .Subscribe(_ => repositories.Filter = FilterRepository);

            var baseRepositoryPath = this.WhenAny(
                x => x.BaseRepositoryPath,
                x => x.SelectedRepository,
                (x, y) => x.Value);

            BaseRepositoryPathValidator = ReactivePropertyValidator.ForObservable(baseRepositoryPath)
                .IfNullOrEmpty(Resources.RepositoryCreationClonePathEmpty)
                .IfTrue(x => x.Length > 200, Resources.RepositoryCreationClonePathTooLong)
                .IfContainsInvalidPathChars(Resources.RepositoryCreationClonePathInvalidCharacters)
                .IfPathNotRooted(Resources.RepositoryCreationClonePathInvalid)
                .IfTrue(IsAlreadyRepoAtPath, Resources.RepositoryNameValidatorAlreadyExists);

            var canCloneObservable = this.WhenAny(
                x => x.SelectedRepository,
                x => x.BaseRepositoryPathValidator.ValidationResult.IsValid,
                (x, y) => x.Value != null && y.Value);
            canClone = canCloneObservable.ToProperty(this, x => x.CanClone);
            CloneCommand = ReactiveCommand.Create(canCloneObservable);

            browseForDirectoryCommand.Subscribe(_ => ShowBrowseForDirectoryDialog());
            this.WhenAny(x => x.BaseRepositoryPathValidator.ValidationResult, x => x.Value)
                .Subscribe();
            BaseRepositoryPath = cloneService.DefaultClonePath;
            NoRepositoriesFound = true;
        }

        public override void Initialize(ViewWithData data)
        {
            base.Initialize(data);

<<<<<<< HEAD
            IsLoading = true;
            Repositories = repositoryHost.ModelService.GetRepositories(repositories) as TrackingCollection<IRemoteRepositoryModel>;
            repositories.OriginalCompleted.Subscribe(
                _ => { }
                , ex =>
                {
                    LoadingFailed = true;
                    IsLoading = false;
                    log.Error(ex, "Error while loading repositories");
                },
                () => IsLoading = false
=======
            IsBusy = true;
            repositoryHost.ModelService.GetRepositories(repositories);
            repositories.OriginalCompleted
                .ObserveOn(RxApp.MainThreadScheduler)
                .Subscribe(
                    _ => { }
                    , ex =>
                    {
                        LoadingFailed = true;
                        IsBusy = false;
                        log.Error("Error while loading repositories", ex);
                    },
                    () => IsBusy = false
>>>>>>> 91e349dd
            );
            repositories.Subscribe();
        }

        bool FilterRepository(IRemoteRepositoryModel repo, int position, IList<IRemoteRepositoryModel> list)
        {
            Guard.ArgumentNotNull(repo, nameof(repo));
            Guard.ArgumentNotNull(list, nameof(list));

            if (string.IsNullOrWhiteSpace(FilterText))
                return true;

            // Not matching on NameWithOwner here since that's already been filtered on by the selected account
            return repo.Name.IndexOf(FilterText ?? "", StringComparison.OrdinalIgnoreCase) != -1;
        }

<<<<<<< HEAD
        IObservable<Unit> OnCloneRepository(object state)
        {
            return Observable.Start(() =>
            {
                var repository = SelectedRepository;
                log.Assert(repository != null, "Should not be able to attempt to clone a repo when it's null");
                if (repository == null)
                {
                    notificationService.ShowError(Resources.RepositoryCloneFailedNoSelectedRepo);
                    return Observable.Return(Unit.Default);
                }

                // The following is a noop if the directory already exists.
                operatingSystem.Directory.CreateDirectory(BaseRepositoryPath);

                return cloneService.CloneRepository(repository.CloneUrl, repository.Name, BaseRepositoryPath)
                    .ContinueAfter(() =>
                    {
                        usageTracker.IncrementCloneCount().Forget();
                        return Observable.Return(Unit.Default);
                    });
            })
            .SelectMany(_ => _)
            .Catch<Unit, Exception>(e =>
            {
                var repository = SelectedRepository;
                log.Assert(repository != null, "Should not be able to attempt to clone a repo when it's null");
                notificationService.ShowError(e.GetUserFriendlyErrorMessage(ErrorType.ClonedFailed, repository.Name));
                return Observable.Return(Unit.Default);
            });
        }

        bool IsAlreadyRepoAtPath(string path)
        {
            log.Assert(path != null, "RepositoryCloneViewModel.IsAlreadyRepoAtPath cannot be passed null as a path parameter.");
=======
        bool IsAlreadyRepoAtPath(string path)
        {
            Guard.ArgumentNotEmptyString(path, nameof(path));
>>>>>>> 91e349dd

            bool isAlreadyRepoAtPath = false;

            if (SelectedRepository != null)
            {
                string potentialPath = Path.Combine(path, SelectedRepository.Name);
                isAlreadyRepoAtPath = operatingSystem.Directory.Exists(potentialPath);
            }

            return isAlreadyRepoAtPath;
        }

        IObservable<Unit> ShowBrowseForDirectoryDialog()
        {
            return Observable.Start(() =>
            {
                // We store this in a local variable to prevent it changing underneath us while the
                // folder dialog is open.
                var localBaseRepositoryPath = BaseRepositoryPath;
                var browseResult = operatingSystem.Dialog.BrowseForDirectory(localBaseRepositoryPath, Resources.BrowseForDirectory);

                if (!browseResult.Success)
                    return;

                var directory = browseResult.DirectoryPath ?? localBaseRepositoryPath;

                try
                {
                    BaseRepositoryPath = directory;
                }
                catch (Exception e)
                {
                    // TODO: We really should limit this to exceptions we know how to handle.
                    log.Error(e, "Failed to set base repository path. {@repository}",
                        new { localBaseRepositoryPath, BaseRepositoryPath, directory });
                }
            }, RxApp.MainThreadScheduler);
        }

        /// <summary>
        /// Path to clone repositories into
        /// </summary>
        public string BaseRepositoryPath
        {
            get { return baseRepositoryPath; }
            set { this.RaiseAndSetIfChanged(ref baseRepositoryPath, value); }
        }

        /// <summary>
        /// Signals that the user clicked the clone button.
        /// </summary>
        public IReactiveCommand<object> CloneCommand { get; private set; }

        TrackingCollection<IRemoteRepositoryModel> repositories;
        public ObservableCollection<IRemoteRepositoryModel> Repositories
        {
            get { return repositories; }
            private set { this.RaiseAndSetIfChanged(ref repositories, (TrackingCollection<IRemoteRepositoryModel>)value); }
        }

        IRepositoryModel selectedRepository;
        /// <summary>
        /// Selected repository to clone
        /// </summary>
        public IRepositoryModel SelectedRepository
        {
            get { return selectedRepository; }
            set { this.RaiseAndSetIfChanged(ref selectedRepository, value); }
        }

        readonly ObservableAsPropertyHelper<bool> filterTextIsEnabled;
        /// <summary>
        /// True if there are repositories (otherwise no point in filtering)
        /// </summary>
        public bool FilterTextIsEnabled { get { return filterTextIsEnabled.Value; } }

        string filterText;
        /// <summary>
        /// User text to filter the repositories list
        /// </summary>
        public string FilterText
        {
            get { return filterText; }
            set { this.RaiseAndSetIfChanged(ref filterText, value); }
        }

        public bool LoadingFailed
        {
            get { return loadingFailed; }
            private set { this.RaiseAndSetIfChanged(ref loadingFailed, value); }
        }

        public bool NoRepositoriesFound
        {
            get { return noRepositoriesFound; }
            private set { this.RaiseAndSetIfChanged(ref noRepositoriesFound, value); }
        }

        public ICommand BrowseForDirectory
        {
            get { return browseForDirectoryCommand; }
        }

        public bool CanClone
        {
            get { return canClone.Value; }
        }

        public ReactivePropertyValidator<string> BaseRepositoryPathValidator
        {
            get;
            private set;
        }

        public override IObservable<Unit> Done => CloneCommand.SelectUnit();
    }
}<|MERGE_RESOLUTION|>--- conflicted
+++ resolved
@@ -15,11 +15,6 @@
 using GitHub.Models;
 using GitHub.Services;
 using GitHub.Validation;
-<<<<<<< HEAD
-using NullGuard;
-=======
-using NLog;
->>>>>>> 91e349dd
 using ReactiveUI;
 using Rothko;
 using System.Collections.ObjectModel;
@@ -132,19 +127,6 @@
         {
             base.Initialize(data);
 
-<<<<<<< HEAD
-            IsLoading = true;
-            Repositories = repositoryHost.ModelService.GetRepositories(repositories) as TrackingCollection<IRemoteRepositoryModel>;
-            repositories.OriginalCompleted.Subscribe(
-                _ => { }
-                , ex =>
-                {
-                    LoadingFailed = true;
-                    IsLoading = false;
-                    log.Error(ex, "Error while loading repositories");
-                },
-                () => IsLoading = false
-=======
             IsBusy = true;
             repositoryHost.ModelService.GetRepositories(repositories);
             repositories.OriginalCompleted
@@ -155,10 +137,9 @@
                     {
                         LoadingFailed = true;
                         IsBusy = false;
-                        log.Error("Error while loading repositories", ex);
+                        log.Error(ex, "Error while loading repositories");
                     },
                     () => IsBusy = false
->>>>>>> 91e349dd
             );
             repositories.Subscribe();
         }
@@ -175,47 +156,9 @@
             return repo.Name.IndexOf(FilterText ?? "", StringComparison.OrdinalIgnoreCase) != -1;
         }
 
-<<<<<<< HEAD
-        IObservable<Unit> OnCloneRepository(object state)
-        {
-            return Observable.Start(() =>
-            {
-                var repository = SelectedRepository;
-                log.Assert(repository != null, "Should not be able to attempt to clone a repo when it's null");
-                if (repository == null)
-                {
-                    notificationService.ShowError(Resources.RepositoryCloneFailedNoSelectedRepo);
-                    return Observable.Return(Unit.Default);
-                }
-
-                // The following is a noop if the directory already exists.
-                operatingSystem.Directory.CreateDirectory(BaseRepositoryPath);
-
-                return cloneService.CloneRepository(repository.CloneUrl, repository.Name, BaseRepositoryPath)
-                    .ContinueAfter(() =>
-                    {
-                        usageTracker.IncrementCloneCount().Forget();
-                        return Observable.Return(Unit.Default);
-                    });
-            })
-            .SelectMany(_ => _)
-            .Catch<Unit, Exception>(e =>
-            {
-                var repository = SelectedRepository;
-                log.Assert(repository != null, "Should not be able to attempt to clone a repo when it's null");
-                notificationService.ShowError(e.GetUserFriendlyErrorMessage(ErrorType.ClonedFailed, repository.Name));
-                return Observable.Return(Unit.Default);
-            });
-        }
-
         bool IsAlreadyRepoAtPath(string path)
         {
-            log.Assert(path != null, "RepositoryCloneViewModel.IsAlreadyRepoAtPath cannot be passed null as a path parameter.");
-=======
-        bool IsAlreadyRepoAtPath(string path)
-        {
             Guard.ArgumentNotEmptyString(path, nameof(path));
->>>>>>> 91e349dd
 
             bool isAlreadyRepoAtPath = false;
 
