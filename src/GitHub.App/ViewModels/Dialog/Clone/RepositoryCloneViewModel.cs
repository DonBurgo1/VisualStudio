﻿using System;
using System.Collections.Generic;
using System.ComponentModel.Composition;
using System.Linq;
using System.Reactive.Linq;
using System.Threading.Tasks;
using GitHub.App;
using GitHub.Extensions;
using GitHub.Logging;
using GitHub.Models;
using GitHub.Services;
using ReactiveUI;
using Rothko;
using Serilog;

namespace GitHub.ViewModels.Dialog.Clone
{
    [Export(typeof(IRepositoryCloneViewModel))]
    [PartCreationPolicy(CreationPolicy.NonShared)]
    public class RepositoryCloneViewModel : ViewModelBase, IRepositoryCloneViewModel
    {
        static readonly ILogger log = LogManager.ForContext<RepositoryCloneViewModel>();
        readonly IOperatingSystem os;
        readonly IConnectionManager connectionManager;
        readonly IRepositoryCloneService service;
        readonly IReadOnlyList<IRepositoryCloneTabViewModel> tabs;
        string path;
        string previousOwner;
        ObservableAsPropertyHelper<string> pathError;
        int selectedTabIndex;

        [ImportingConstructor]
        public RepositoryCloneViewModel(
            IOperatingSystem os,
            IConnectionManager connectionManager,
            IRepositoryCloneService service,
            IRepositorySelectViewModel gitHubTab,
            IRepositorySelectViewModel enterpriseTab,
            IRepositoryUrlViewModel urlTab)
        {
            this.os = os;
            this.connectionManager = connectionManager;
            this.service = service;

            GitHubTab = gitHubTab;
            EnterpriseTab = enterpriseTab;
            UrlTab = urlTab;
            tabs = new IRepositoryCloneTabViewModel[] { GitHubTab, EnterpriseTab, UrlTab };

            var repository = this.WhenAnyValue(x => x.SelectedTabIndex)
                .SelectMany(x => tabs[x].WhenAnyValue(tab => tab.Repository));

            Path = service.DefaultClonePath;
            repository.Subscribe(x => UpdatePath(x));

            pathError = Observable.CombineLatest(
                repository,
                this.WhenAnyValue(x => x.Path),
                ValidatePath)
                .ToProperty(this, x => x.PathError);

            var canClone = Observable.CombineLatest(
                repository,
                this.WhenAnyValue(x => x.PathError),
                (repo, error) => (repo, error))
                .Select(x => x.repo != null && x.error == null);

            Browse = ReactiveCommand.Create().OnExecuteCompleted(_ => BrowseForDirectory());
            Clone = ReactiveCommand.CreateAsyncObservable(
                canClone,
                _ => repository.Select(x => new CloneDialogResult(Path, x)));
        }

        public IRepositorySelectViewModel GitHubTab { get; }
        public IRepositorySelectViewModel EnterpriseTab { get; }
        public IRepositoryUrlViewModel UrlTab { get; }

        public string Path
        {
            get => path;
            set => this.RaiseAndSetIfChanged(ref path, value);
        }

        public string PathError => pathError.Value;

        public int SelectedTabIndex
        {
            get => selectedTabIndex;
            set => this.RaiseAndSetIfChanged(ref selectedTabIndex, value);
        }

        public string Title => Resources.CloneTitle;

        public IObservable<object> Done => Clone;

        public ReactiveCommand<object> Browse { get; }

        public ReactiveCommand<CloneDialogResult> Clone { get; }

        public async Task InitializeAsync(IConnection connection)
        {
            var connections = await connectionManager.GetLoadedConnections().ConfigureAwait(false);
            var gitHubConnection = connections.FirstOrDefault(x => x.HostAddress.IsGitHubDotCom());
            var enterpriseConnection = connections.FirstOrDefault(x => !x.HostAddress.IsGitHubDotCom());

            if (gitHubConnection?.IsLoggedIn == true)
            {
                GitHubTab.Initialize(gitHubConnection);
            }

            if (enterpriseConnection?.IsLoggedIn == true)
            {
                EnterpriseTab.Initialize(enterpriseConnection);
            }

            if (connection == enterpriseConnection)
            {
                SelectedTabIndex = 1;
            }

            this.WhenAnyValue(x => x.SelectedTabIndex).Subscribe(x => tabs[x].Activate().Forget());
        }

<<<<<<< HEAD
        void UpdatePath(IRepositoryModel repository)
=======
        void BrowseForDirectory()
        {
            var result = os.Dialog.BrowseForDirectory(Path, Resources.BrowseForDirectory);

            if (result != BrowseDirectoryResult.Failed)
            {
                var path = result.DirectoryPath;
                var selected = tabs[SelectedTabIndex].Repository;

                if (selected != null)
                {
                    path = System.IO.Path.Combine(path, selected.Name);
                }

                Path = path;
            }
        }

        void UpdatePath(IRepositoryModel x)
>>>>>>> f5369ba4
        {
            if (repository != null)
            {
                var basePath = GetBasePath(Path, previousOwner);
                previousOwner = repository.Owner;
                Path = System.IO.Path.Combine(basePath, repository.Owner, repository.Name);
            }
        }

        static string GetBasePath(string path, string owner)
        {
            if (owner != null)
            {
                var dir = path;
                for (var i = 0; i < 2; i++)
                {
                    if (string.IsNullOrEmpty(dir))
                    {
                        break;
                    }

                    var name = System.IO.Path.GetFileName(dir);
                    dir = System.IO.Path.GetDirectoryName(dir);
                    if (name == owner)
                    {
                        return dir;
                    }
                }
            }

            return path;
        }

        string ValidatePath(IRepositoryModel repository, string path)
        {
            if (repository != null)
            {
                return service.DestinationExists(path) ?
                    Resources.DestinationAlreadyExists :
                    null;
            }

            return null;
        }
    }
}<|MERGE_RESOLUTION|>--- conflicted
+++ resolved
@@ -121,9 +121,6 @@
             this.WhenAnyValue(x => x.SelectedTabIndex).Subscribe(x => tabs[x].Activate().Forget());
         }
 
-<<<<<<< HEAD
-        void UpdatePath(IRepositoryModel repository)
-=======
         void BrowseForDirectory()
         {
             var result = os.Dialog.BrowseForDirectory(Path, Resources.BrowseForDirectory);
@@ -142,8 +139,7 @@
             }
         }
 
-        void UpdatePath(IRepositoryModel x)
->>>>>>> f5369ba4
+        void UpdatePath(IRepositoryModel repository)
         {
             if (repository != null)
             {
