--- conflicted
+++ resolved
@@ -127,6 +127,8 @@
                 CheckSuiteName = checkSuiteRun.checkSuite.ApplicationName;
                 CheckRunName = checkSuiteRun.checkRun.Name;
 
+//                            .Select(annotation => new PullRequestAnnotationItemViewModel(checkSuiteRun.checkSuite, checkSuiteRun.checkRun, annotation, session, pullRequestEditorService))
+
                 var changedFiles = new HashSet<string>(session.PullRequest.ChangedFiles.Select(model => model.FileName));
 
                 var annotationsLookup = checkSuiteRun.checkRun.Annotations
@@ -136,15 +138,9 @@
                     .Select(models => models.Key)
                     .OrderBy(s => s)
                     .ToDictionary(
-<<<<<<< HEAD
-                        grouping => grouping.Key,
-                        grouping => grouping
-                            .Select(annotation => new PullRequestAnnotationItemViewModel(checkSuiteRun.checkSuite, checkSuiteRun.checkRun, annotation, session, pullRequestEditorService))
-=======
                         path => path,
                         path => annotationsLookup[path]
                             .Select(annotation => new PullRequestAnnotationItemViewModel(annotation, changedFiles.Contains(path)))
->>>>>>> d608dac0
                             .Cast<IPullRequestAnnotationItemViewModel>()
                             .ToArray()
                         );
