﻿using System;
using System.Windows;
using GitHub.SampleData;
using GitHub.Services;
using GitHub.UI;
using GitHub.VisualStudio;
using GitHub.Models;

namespace DesignTimeStyleHelper
{
    /// <summary>
    /// Interaction logic for MainWindow.xaml
    /// </summary>
    public partial class MainWindow : Window
    {
        public MainWindow()
        {
            InitializeComponent();
            gitHubHomeSection.DataContext = new GitHubHomeSectionDesigner();
        }

        private void loginLink_Click(object sender, RoutedEventArgs e)
        {
            ShowDialog(UIControllerFlow.Authentication);
        }

<<<<<<< HEAD
            var factory = ui.GetService<IExportFactoryProvider>();
            var d = factory.UIControllerFactory.CreateExport();
            var creation = d.Value.SelectFlow(UIControllerFlow.Clone);
            var x = new WindowController(creation);
            creation.Subscribe(_ => { }, _ => x.Close());
            x.Show();
            d.Value.Start();
=======
        private void cloneLink_Click(object sender, RoutedEventArgs e)  
        {
            ShowDialog(UIControllerFlow.Clone);
>>>>>>> 84cd9e13
        }

        private void createLink_Click(object sender, RoutedEventArgs e)
        {
            ShowDialog(UIControllerFlow.Create);
        }

        private void publishLink_Click(object sender, RoutedEventArgs e)
        {
            ShowDialog(UIControllerFlow.Publish);
        }

        void ShowDialog(UIControllerFlow flow)
        {
            var ui = App.ServiceProvider.GetExportedValue<IUIProvider>();

            var factory = ui.GetService<IExportFactoryProvider>();
            var d = factory.UIControllerFactory.CreateExport();
            var userControlObservable = d.Value.SelectFlow(flow);
            var x = new WindowController(userControlObservable);
            userControlObservable.Subscribe(_ => { }, _ => x.Close());
            x.Show();
            d.Value.Start();
        }
    }
}<|MERGE_RESOLUTION|>--- conflicted
+++ resolved
@@ -24,19 +24,9 @@
             ShowDialog(UIControllerFlow.Authentication);
         }
 
-<<<<<<< HEAD
-            var factory = ui.GetService<IExportFactoryProvider>();
-            var d = factory.UIControllerFactory.CreateExport();
-            var creation = d.Value.SelectFlow(UIControllerFlow.Clone);
-            var x = new WindowController(creation);
-            creation.Subscribe(_ => { }, _ => x.Close());
-            x.Show();
-            d.Value.Start();
-=======
         private void cloneLink_Click(object sender, RoutedEventArgs e)  
         {
             ShowDialog(UIControllerFlow.Clone);
->>>>>>> 84cd9e13
         }
 
         private void createLink_Click(object sender, RoutedEventArgs e)
