--- conflicted
+++ resolved
@@ -14,15 +14,13 @@
         /// Gets the end line of the annotation.
         /// </summary>
         int EndLine { get; }
-<<<<<<< HEAD
-        string Title { get; }
-=======
 
         /// <summary>
         /// Gets the annotation level.
         /// </summary>
->>>>>>> 28654331
         CheckAnnotationLevel AnnotationLevel { get; }
+
+        string Title { get; }
         string Message { get; }
         string FileName { get; }
         string LineDescription { get; }
