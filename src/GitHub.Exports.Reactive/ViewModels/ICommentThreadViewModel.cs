--- conflicted
+++ resolved
@@ -35,16 +35,12 @@
         /// <summary>
         /// Called by a comment in the thread to delete the comment on the API.
         /// </summary>
-<<<<<<< HEAD
-        Task DeleteComment(int pullRequestId, int commentId);
+        /// <param name="comment">The comment to delete.</param>
+        Task DeleteComment(ICommentViewModel comment);
 
         /// <summary>
         /// Gets the annotations displayed.
         /// </summary>
         IReadOnlyList<IInlineAnnotationViewModel> Annotations { get; }
-=======
-        /// <param name="comment">The comment to delete.</param>
-        Task DeleteComment(ICommentViewModel comment);
->>>>>>> 8fcb9b5f
     }
 }