<ResourceDictionary 
  xmlns="http://schemas.microsoft.com/winfx/2006/xaml/presentation"
  xmlns:x="http://schemas.microsoft.com/winfx/2006/xaml"
  xmlns:PresentationOptions="http://schemas.microsoft.com/winfx/2006/xaml/presentation/options">

  <ResourceDictionary.MergedDictionaries>
    <ResourceDictionary Source="pack://application:,,,/GitHub.VisualStudio.UI;component/Styles/VsBrush.xaml" />
  </ResourceDictionary.MergedDictionaries>

  <Color x:Key="GitHubContextMenuIconColor">#424242</Color>
  <SolidColorBrush x:Key="GitHubContextMenuIconBrush" Color="{StaticResource GitHubContextMenuIconColor}" PresentationOptions:Freeze="true" />

  <Color x:Key="GitHubActionLinkItemColor">#FF0E70C0</Color>
  <SolidColorBrush x:Key="GitHubActionLinkItemBrush" Color="{StaticResource GitHubActionLinkItemColor}" PresentationOptions:Freeze="true" />

  <Color x:Key="GitHubHeaderSeparatorColor">#FFCFD6E5</Color>
  <SolidColorBrush x:Key="GitHubHeaderSeparatorBrush" Color="{StaticResource GitHubHeaderSeparatorColor}" PresentationOptions:Freeze="true" />

  <Color x:Key="GitHubPaneTitleColor">#FF1B293E</Color>
  <SolidColorBrush x:Key="GitHubPaneTitleBrush" Color="{StaticResource GitHubPaneTitleColor}" />

  <SolidColorBrush x:Key="GitHubDeletedFileIconBrush" Color="{DynamicResource VsColor.GrayText}"></SolidColorBrush>
  <SolidColorBrush x:Key="GitHubDeletedFileBrush" Color="{DynamicResource VsColor.GrayText}"></SolidColorBrush>

  <SolidColorBrush x:Key="GitHubPrimaryGreenBrush" Color="#FF6CC644" />
  <SolidColorBrush x:Key="GitHubPrimaryOrangeBrush" Color="#FFC9510C" />

  <SolidColorBrush x:Key="GitHubButtonBackgroundBrush" Color="#FFECECF1" />
  <SolidColorBrush x:Key="GitHubButtonBackgroundMouseOverBrush" Color="#FFFFFF" />
  <SolidColorBrush x:Key="GitHubButtonBackgroundPressedBrush" Color="#FFCFCFDB" />
  <SolidColorBrush x:Key="GitHubButtonBackgroundDisabledBrush" Color="#FFFCFCFC" />
  <SolidColorBrush x:Key="GitHubButtonForegroundBrush" Color="#1E1E1E" />
  <SolidColorBrush x:Key="GitHubButtonBorderBrush" Color="#FFCACACA" />
  <SolidColorBrush x:Key="GitHubButtonBorderMouseOverBrush" Color="#FFCACACA" />
  <SolidColorBrush x:Key="GitHubButtonBorderPressedBrush" Color="#FFBFBFBF" />

  <SolidColorBrush x:Key="GitHubPrimaryButtonBackgroundBrush" Color="#FF6FBF00" />
  <SolidColorBrush x:Key="GitHubPrimaryButtonBackgroundMouseOverBrush" Color="#FF7ED900" />
  <SolidColorBrush x:Key="GitHubPrimaryButtonBackgroundPressedBrush" Color="#FF7FBF62" />
  <SolidColorBrush x:Key="GitHubPrimaryButtonBackgroundDisabledBrush" Color="#FFFAFAFA" Opacity="0.3" />
  
  <SolidColorBrush x:Key="GitHubPrimaryButtonForegroundBrush" Color="#FFFFFFFF" />
  <SolidColorBrush x:Key="GitHubPrimaryButtonForegroundDisabledBrush" Color="#FF9B9B9B" />

  <SolidColorBrush x:Key="GitHubPrimaryButtonBorderBrush" Color="#FF54B02C" />
  <SolidColorBrush x:Key="GitHubPrimaryButtonBorderMouseOverBrush" Color="#FF68B34D" />
  <SolidColorBrush x:Key="GitHubPrimaryButtonBorderPressedBrush" Color="#FF599942" />
  <SolidColorBrush x:Key="GitHubPrimaryButtonBorderDisabledBrush" Color="#FFD4D4D4" />

  <SolidColorBrush x:Key="GitHubComboBoxBackgroundBrush" Color="#FFF6F6F6" />
  <SolidColorBrush x:Key="GitHubComboBoxBorderBrush" Color="#FFCCCEDC" />

  <SolidColorBrush x:Key="GitHubTabItemSelectedBorder" Color="#FFD0D7E4" />

  <SolidColorBrush x:Key="GitHubDirectoryIconForeground" Color="#FFF5D367" />

  <SolidColorBrush x:Key="GitHubBranchNameBackgroundBrush" Color="#FFE8F0F8" />

  <SolidColorBrush x:Key="GitHubDiffChangeBackground.Add" Color="#FFF2F3F9" />
  <SolidColorBrush x:Key="GitHubDiffChangeBackground.Delete" Color="#FFF2F3F9" />
  <SolidColorBrush x:Key="GitHubDiffChangeBackground.None" Color="{DynamicResource Color.Window}" />

  <SolidColorBrush x:Key="GitHubDiffGlyphFill.None" Color="#9EC7FF" />

  <SolidColorBrush x:Key="GitHubPeekViewBackground" Color="#F5F5F5" />
  <SolidColorBrush x:Key="GitHubPendingReviewBackground" Color="#FFF8C7" />
  <SolidColorBrush x:Key="GitHubMultilineListItemActiveBrush" Color="#FFCCCEDB" />
  <SolidColorBrush x:Key="GitHubFileExpanderHeaderBackgroundBrush" Color="#FFD6DBE9" />

<<<<<<< HEAD
    <!-- Not selected, nor focused -->
    <Color x:Key="GHBoxTextColor">#333333</Color>
    <SolidColorBrush x:Key="GHBoxTextBrush" Color="{StaticResource GHBoxTextColor}"
                     PresentationOptions:Freeze="true" />

    <Color x:Key="GHBoxIconColor">#b7b7b7</Color>
    <SolidColorBrush x:Key="GHBoxIconBrush" Color="{StaticResource GHBoxIconColor}"
                     PresentationOptions:Freeze="true" />

    <Color x:Key="GHBoxBackgroundColor">Transparent</Color>
    <SolidColorBrush x:Key="GHBoxBackgroundBrush" Color="{StaticResource GHBoxBackgroundColor}"
                     PresentationOptions:Freeze="true" />

    <!-- Selected, not active (focused) -->
    <Color x:Key="GHBoxSelectedTextColor">#333333</Color>
    <SolidColorBrush x:Key="GHBoxSelectedTextBrush" Color="{StaticResource GHBoxSelectedTextColor}"
                     PresentationOptions:Freeze="true" />

    <Color x:Key="GHBoxSelectedIconColor">#b7b7b7</Color>
    <SolidColorBrush x:Key="GHBoxSelectedIconBrush" Color="{StaticResource GHBoxSelectedIconColor}"
                     PresentationOptions:Freeze="true" />

    <Color x:Key="GHBoxSelectedBackgroundColor">#e7e7e7</Color>
    <SolidColorBrush x:Key="GHBoxSelectedBackgroundBrush" Color="{StaticResource GHBoxSelectedBackgroundColor}"
                     PresentationOptions:Freeze="true" />

    <!-- Selected and active (focused) -->
    <Color x:Key="GHBoxActiveSelectionTextColor">#ffffff</Color>
    <SolidColorBrush x:Key="GHBoxActiveSelectionTextBrush" Color="{StaticResource GHBoxActiveSelectionTextColor}"
                     PresentationOptions:Freeze="true" />

    <Color x:Key="GHBoxActiveSelectionIconColor">#ffffff</Color>
    <SolidColorBrush x:Key="GHBoxActiveSelectionIconBrush" Color="{StaticResource GHBoxActiveSelectionIconColor}"
                     PresentationOptions:Freeze="true" />

    <Color x:Key="GHBoxActiveSelectionBackgroundColor">#3998d6</Color>
    <SolidColorBrush x:Key="GHBoxActiveSelectionBackgroundBrush" Color="{StaticResource GHBoxActiveSelectionBackgroundColor}"
                     PresentationOptions:Freeze="true" />

    <!-- Hovered (should never be used for selected or active items) -->
    <Color x:Key="GHBoxHoverTextColor">#0a0a0a</Color>
    <SolidColorBrush x:Key="GHBoxHoverTextBrush" Color="{StaticResource GHBoxHoverTextColor}"
                     PresentationOptions:Freeze="true" />

    <Color x:Key="GHBoxHoverIconColor">#909090</Color>
    <SolidColorBrush x:Key="GHBoxHoverIconBrush" Color="{StaticResource GHBoxHoverIconColor}"
                     PresentationOptions:Freeze="true" />

    <Color x:Key="GHBoxHoverBackgroundColor">Transparent</Color>
    <SolidColorBrush x:Key="GHBoxHoverBackgroundBrush" Color="{StaticResource GHBoxHoverBackgroundColor}"
                     PresentationOptions:Freeze="true" />
=======
    <SolidColorBrush x:Key="GitHubTimelineEventBackgroundBrush" Color="#FFe1e4e8" />
>>>>>>> 995321be
</ResourceDictionary><|MERGE_RESOLUTION|>--- conflicted
+++ resolved
@@ -67,7 +67,8 @@
   <SolidColorBrush x:Key="GitHubMultilineListItemActiveBrush" Color="#FFCCCEDB" />
   <SolidColorBrush x:Key="GitHubFileExpanderHeaderBackgroundBrush" Color="#FFD6DBE9" />
 
-<<<<<<< HEAD
+    <SolidColorBrush x:Key="GitHubTimelineEventBackgroundBrush" Color="#FFe1e4e8" />
+
     <!-- Not selected, nor focused -->
     <Color x:Key="GHBoxTextColor">#333333</Color>
     <SolidColorBrush x:Key="GHBoxTextBrush" Color="{StaticResource GHBoxTextColor}"
@@ -119,7 +120,4 @@
     <Color x:Key="GHBoxHoverBackgroundColor">Transparent</Color>
     <SolidColorBrush x:Key="GHBoxHoverBackgroundBrush" Color="{StaticResource GHBoxHoverBackgroundColor}"
                      PresentationOptions:Freeze="true" />
-=======
-    <SolidColorBrush x:Key="GitHubTimelineEventBackgroundBrush" Color="#FFe1e4e8" />
->>>>>>> 995321be
 </ResourceDictionary>