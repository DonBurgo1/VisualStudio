﻿<views:GenericCommentView x:Class="GitHub.VisualStudio.Views.CommentView"
             xmlns="http://schemas.microsoft.com/winfx/2006/xaml/presentation"
             xmlns:x="http://schemas.microsoft.com/winfx/2006/xaml"
             xmlns:mc="http://schemas.openxmlformats.org/markup-compatibility/2006" 
             xmlns:d="http://schemas.microsoft.com/expression/blend/2008" 
             xmlns:ghfvs="https://github.com/github/VisualStudio"
             xmlns:cache="clr-namespace:GitHub.UI.Helpers;assembly=GitHub.UI"
             xmlns:controls="clr-namespace:GitHub.VisualStudio.UI.Controls"
             xmlns:ui="clr-namespace:GitHub.UI;assembly=GitHub.UI"
             xmlns:markdig="clr-namespace:Markdig.Wpf;assembly=Markdig.Wpf"
             xmlns:views="clr-namespace:GitHub.VisualStudio.Views"
             mc:Ignorable="d" d:DesignWidth="300">
    <d:DesignProperties.DataContext>
        <ghfvs:CommentViewModelDesigner EditState="None">
            <ghfvs:CommentViewModelDesigner.Body>
                You can use a `CompositeDisposable` type here, it's designed to handle disposables in an optimal way (you can just call `Dispose()` on it and it will handle disposing everything it holds).
            </ghfvs:CommentViewModelDesigner.Body>
        </ghfvs:CommentViewModelDesigner>
    </d:DesignProperties.DataContext>

    <FrameworkElement.Resources>
        <ResourceDictionary>
            <ResourceDictionary.MergedDictionaries>
                <cache:SharedDictionaryManager Source="pack://application:,,,/GitHub.UI;component/SharedDictionary.xaml" />
                <cache:SharedDictionaryManager Source="pack://application:,,,/GitHub.UI.Reactive;component/SharedDictionary.xaml" />
                <cache:SharedDictionaryManager Source="pack://application:,,,/GitHub.VisualStudio.UI;component/SharedDictionary.xaml" />
                <cache:SharedDictionaryManager Source="pack://application:,,,/GitHub.UI;component/Assets/Markdown.xaml" />
            </ResourceDictionary.MergedDictionaries>

            <Style TargetType="Button" BasedOn="{StaticResource GitHubVsButton}"/>
        </ResourceDictionary>
    </FrameworkElement.Resources>

    <FrameworkElement.CommandBindings>
        <CommandBinding Command="{x:Static markdig:Commands.Hyperlink}" Executed="OpenHyperlink" />
    </FrameworkElement.CommandBindings>

    <Grid>
        <!-- Displays an existing comment-->
        <Border BorderBrush="{DynamicResource VsBrush.ScrollBarThumbBackground}" BorderThickness="0 1 0 0" HorizontalAlignment="Stretch">
            <Grid Background="{DynamicResource VsBrush.ToolWindowBackground}">
                <Grid.ColumnDefinitions>
                    <ColumnDefinition Width="4" />
                    <ColumnDefinition Width="*" />
                </Grid.ColumnDefinitions>

                <Grid.RowDefinitions>
                    <RowDefinition Height="Auto" />
                </Grid.RowDefinitions>

                <Grid.Style>
                    <Style TargetType="FrameworkElement">
                        <Setter Property="Visibility" Value="Collapsed"/>
                        <Style.Triggers>
                            <DataTrigger Binding="{Binding EditState}" Value="None">
                                <Setter Property="Visibility" Value="Visible"/>
                            </DataTrigger>
                        </Style.Triggers>
                    </Style>
                </Grid.Style>

                <StackPanel Background="#82909e" Grid.Row="0" Grid.Column="0" Grid.RowSpan="5" Visibility="{Binding Model.AnnotationLevel, Converter={ghfvs:EqualsToVisibilityConverter Notice}}" />

                <Border Grid.Column="1" Padding="8">
                    <StackPanel>
                        <DockPanel>
                          <StackPanel Orientation="Horizontal" DockPanel.Dock="Left" >
                            <controls:AccountAvatar Width="16" 
                                                    Height="16" 
                                                    Account="{Binding Author}"/>

                            <TextBlock Foreground="{DynamicResource GitHubVsToolWindowText}" FontWeight="SemiBold" Text="{Binding Author.Login}" Margin="4 0"/>
<<<<<<< HEAD

=======
>>>>>>> c8304fe8
                            <ui:GitHubActionLink Content="{Binding CreatedAt, Converter={ui:DurationToStringConverter}}"
                                                 Command="{Binding OpenOnGitHub}"
                                                 Foreground="{DynamicResource GitHubVsToolWindowText}"
                                                 Opacity="0.75" />
                            <Border Background="{DynamicResource VsBrush.InfoBackground}"
                                    BorderBrush="{DynamicResource VsBrush.AccentPale}"
                                    BorderThickness="1"
                                    CornerRadius="3"
                                    Padding="2 1"
                                    Visibility="{Binding IsPending, Converter={ui:BooleanToVisibilityConverter}, FallbackValue=Collapsed}">
                              <TextBlock FontSize="10" Text="{x:Static ghfvs:Resources.Pending}" />
                            </Border>
                          </StackPanel>

                          <StackPanel Orientation="Horizontal" HorizontalAlignment="Right" DockPanel.Dock="Right"
                                      Visibility="{Binding CanDelete, Converter={ui:BooleanToVisibilityConverter}}">
                            <ui:OcticonButton Command="{Binding BeginEdit}"
                                              Height="16"
                                              Width="20"
                                              Margin="0 0 4 0"
                                              Background="Transparent"
                                              Foreground="{DynamicResource GitHubVsToolWindowText}"
                                              Icon="pencil"/>
                            <ui:OcticonButton Command="{Binding Delete}"
                                              Width="16"
                                              Height="16"
                                              Margin="0"
                                              Background="Transparent"
                                              Foreground="{DynamicResource GitHubVsToolWindowText}"
                                              Icon="x"/>
                          </StackPanel>
                        </DockPanel>

                        <markdig:MarkdownViewer Grid.Column="1" Grid.Row="1" 
                                                Margin="20 2 0 0"
                                                Foreground="{DynamicResource VsBrush.WindowText}"
                                                Markdown="{Binding Body}"/>

                        <DockPanel Grid.Column="1" Grid.Row="2"
                                   Margin="0 4"
                                   HorizontalAlignment="Left" 
                                   TextBlock.Foreground="Red">
                            <DockPanel.Style>
                                <Style TargetType="FrameworkElement">
                                    <Style.Triggers>
                                        <DataTrigger Binding="{Binding ErrorMessage}" Value="{x:Null}">
                                            <Setter Property="Visibility" Value="Collapsed"/>
                                        </DataTrigger>
                                    </Style.Triggers>
                                </Style>
                            </DockPanel.Style>
                            <ui:OcticonImage DockPanel.Dock="Left" Icon="alert" Margin="0 0 4 0"/>
                            <TextBlock Text="{Binding ErrorMessage}" TextWrapping="Wrap"/>
                        </DockPanel>
                    </StackPanel>
                </Border>
            </Grid>
        </Border>

        <!-- Displays edit view or a reply placeholder-->
        <Grid>
            <Grid.Style>
                <Style TargetType="FrameworkElement">
                    <Setter Property="Visibility" Value="Collapsed"/>
                    <Style.Triggers>
                        <DataTrigger Binding="{Binding EditState}" Value="Placeholder">
                            <Setter Property="Visibility" Value="Visible"/>
                        </DataTrigger>
                        <DataTrigger Binding="{Binding EditState}" Value="Editing">
                            <Setter Property="Visibility" Value="Visible"/>
                        </DataTrigger>
                    </Style.Triggers>
                </Style>
            </Grid.Style>

            <Grid.ColumnDefinitions>
                <ColumnDefinition Width="Auto"/>
                <ColumnDefinition Width="*"/>
            </Grid.ColumnDefinitions>

            <Grid.RowDefinitions>
                <RowDefinition Height="Auto"/>
                <RowDefinition Height="*"/>
                <RowDefinition Height="Auto"/>
                <RowDefinition Height="Auto"/>
            </Grid.RowDefinitions>

            <Separator Grid.Column="0" Grid.ColumnSpan="2" Grid.Row="0" Margin="0 0 0 4" 
                       Background="{DynamicResource GitHubButtonBorderBrush}"/>

            <ui:PromptTextBox Name="body"
                              Grid.Column="1"
                              Grid.Row="1"
                              AcceptsReturn="True"
                              AcceptsTab="True"
                              IsReadOnly="{Binding IsReadOnly}"
                              Margin="4 0"
                              Text="{Binding Body, UpdateSourceTrigger=PropertyChanged}"
                              TextWrapping="Wrap"
                              VerticalAlignment="Center"
                              GotFocus="ReplyPlaceholder_GotFocus"
                              Loaded="body_Loaded"
                              SpellCheck.IsEnabled="True">
                <ui:PromptTextBox.Style>
                    <Style TargetType="ui:PromptTextBox" BasedOn="{StaticResource RoundedPromptTextBox}">
                        <Setter Property="Foreground" Value="{DynamicResource GitHubVsToolWindowText}" />
                        <Setter Property="Background" Value="{DynamicResource VsBrush.SearchBoxBackground}" />
                        <Setter Property="Height" Value="28"/>
                        <Setter Property="PromptText" Value="Reply..."/>
                        <Setter Property="BorderBrush" Value="{DynamicResource GitHubVsBrandedUIBorder}" />

                        <Style.Triggers>
                            <DataTrigger Binding="{Binding EditState}" Value="Editing">
                                <Setter Property="MinHeight" Value="100"/>
                                <Setter Property="PromptText" Value="Leave a comment"/>
                            </DataTrigger>
                        </Style.Triggers>

                        <Style.Resources>
                            <Style TargetType="TextBlock">
                                <Setter Property="Foreground" Value="{DynamicResource GitHubVsToolWindowText}" />
                            </Style>
                        </Style.Resources>
                    </Style>
                </ui:PromptTextBox.Style>
            </ui:PromptTextBox>

            <DockPanel Grid.Column="1" Grid.Row="2"
                       Margin="0 4"
                       HorizontalAlignment="Left" 
                       TextBlock.Foreground="Red">
                <DockPanel.Style>
                    <Style TargetType="FrameworkElement">
                        <Style.Triggers>
                            <DataTrigger Binding="{Binding ErrorMessage}" Value="{x:Null}">
                                <Setter Property="Visibility" Value="Collapsed"/>
                            </DataTrigger>
                        </Style.Triggers>
                    </Style>
                </DockPanel.Style>
                <ui:OcticonImage DockPanel.Dock="Left" Icon="alert" Margin="0 0 4 0"/>
                <TextBlock Text="{Binding ErrorMessage}" TextWrapping="Wrap"/>
            </DockPanel>

            <StackPanel Name="buttonPanel"
                        Grid.Column="1" Grid.Row="3" 
                        Margin="4 8" 
                        HorizontalAlignment="Left"
                        Orientation="Horizontal"
                        IsVisibleChanged="buttonPanel_IsVisibleChanged">
                <StackPanel.Style>
                    <Style TargetType="FrameworkElement">
                        <Setter Property="Visibility" Value="Collapsed"/>
                        <Style.Triggers>
                            <DataTrigger Binding="{Binding EditState}" Value="Editing">
                                <Setter Property="Visibility" Value="Visible"/>
                            </DataTrigger>
                        </Style.Triggers>
                    </Style>
                </StackPanel.Style>
                <Button Command="{Binding CommitEdit}" Content="{Binding CommitCaption}"/>
                <Button Margin="4 0 0 0"
                        Command="{Binding StartReview}"
                        Content="{x:Static ghfvs:Resources.StartAReview}"
                        Visibility="{Binding CanStartReview, Converter={ui:BooleanToVisibilityConverter}}"/>
                <Button Margin="4 0 0 0" Command="{Binding CancelEdit}" Content="{x:Static ghfvs:Resources.Cancel}"/>
            </StackPanel>
        </Grid>
    </Grid>
</views:GenericCommentView><|MERGE_RESOLUTION|>--- conflicted
+++ resolved
@@ -70,10 +70,6 @@
                                                     Account="{Binding Author}"/>
 
                             <TextBlock Foreground="{DynamicResource GitHubVsToolWindowText}" FontWeight="SemiBold" Text="{Binding Author.Login}" Margin="4 0"/>
-<<<<<<< HEAD
-
-=======
->>>>>>> c8304fe8
                             <ui:GitHubActionLink Content="{Binding CreatedAt, Converter={ui:DurationToStringConverter}}"
                                                  Command="{Binding OpenOnGitHub}"
                                                  Foreground="{DynamicResource GitHubVsToolWindowText}"
