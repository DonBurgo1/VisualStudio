﻿<?xml version="1.0" encoding="utf-8"?>
<Project ToolsVersion="14.0" DefaultTargets="Build" xmlns="http://schemas.microsoft.com/developer/msbuild/2003">
  <Import Project="..\..\packages\Microsoft.VSSDK.BuildTools.15.8.3252\build\Microsoft.VSSDK.BuildTools.props" Condition="Exists('..\..\packages\Microsoft.VSSDK.BuildTools.15.8.3252\build\Microsoft.VSSDK.BuildTools.props')" />
  <Import Project="..\..\packages\LibGit2Sharp.NativeBinaries.1.0.164\build\LibGit2Sharp.NativeBinaries.props" Condition="Exists('..\..\packages\LibGit2Sharp.NativeBinaries.1.0.164\build\LibGit2Sharp.NativeBinaries.props')" />
  <PropertyGroup>
    <!-- This is added to prevent forced migrations in Visual Studio 2012 and newer -->
    <MinimumVisualStudioVersion Condition="'$(VisualStudioVersion)' != ''">$(VisualStudioVersion)</MinimumVisualStudioVersion>
    <VSToolsPath Condition="'$(VSToolsPath)' == ''">$(MSBuildExtensionsPath32)\Microsoft\VisualStudio\v$(VisualStudioVersion)</VSToolsPath>
    <NuGetPackageImportStamp>
    </NuGetPackageImportStamp>
    <UseCodebase>true</UseCodebase>
    <TargetFrameworkProfile />
  </PropertyGroup>
  <Import Project="$(MSBuildExtensionsPath)\$(MSBuildToolsVersion)\Microsoft.Common.props" Condition="Exists('$(MSBuildExtensionsPath)\$(MSBuildToolsVersion)\Microsoft.Common.props')" />
  <PropertyGroup>
    <Configuration Condition=" '$(Configuration)' == '' ">Debug</Configuration>
    <Platform Condition=" '$(Platform)' == '' ">AnyCPU</Platform>
    <SchemaVersion>2.0</SchemaVersion>
    <ProjectTypeGuids>{82b43b9b-a64c-4715-b499-d71e9ca2bd60};{FAE04EC0-301F-11D3-BF4B-00C04F79EFBC}</ProjectTypeGuids>
    <ProjectGuid>{7F5ED78B-74A3-4406-A299-70CFB5885B8B}</ProjectGuid>
    <OutputType>Library</OutputType>
    <AppDesignerFolder>Properties</AppDesignerFolder>
    <RootNamespace>GitHub.InlineReviews</RootNamespace>
    <AssemblyName>GitHub.InlineReviews</AssemblyName>
    <LangVersion>7.3</LangVersion>
    <TargetFrameworkVersion>v4.6.1</TargetFrameworkVersion>
    <GeneratePkgDefFile>true</GeneratePkgDefFile>
    <IncludeAssemblyInVSIXContainer>true</IncludeAssemblyInVSIXContainer>
    <IncludeDebugSymbolsInVSIXContainer>true</IncludeDebugSymbolsInVSIXContainer>
    <IncludeDebugSymbolsInLocalVSIXDeployment>true</IncludeDebugSymbolsInLocalVSIXDeployment>
    <CopyBuildOutputToOutputDirectory>true</CopyBuildOutputToOutputDirectory>
    <CopyOutputSymbolsToOutputDirectory>true</CopyOutputSymbolsToOutputDirectory>
    <CodeAnalysisRuleSet>..\common\GitHubVS.ruleset</CodeAnalysisRuleSet>
    <TreatWarningsAsErrors>true</TreatWarningsAsErrors>
    <CodeAnalysisIgnoreGeneratedCode>true</CodeAnalysisIgnoreGeneratedCode>
    <CreateVsixContainer>False</CreateVsixContainer>
    <DeployExtension>False</DeployExtension>
    <DebugType>full</DebugType>
    <DebugSymbols>true</DebugSymbols>
  </PropertyGroup>
  <PropertyGroup Condition=" '$(Configuration)|$(Platform)' == 'Debug|AnyCPU' ">
    <Optimize>false</Optimize>
    <DefineConstants>TRACE;DEBUG</DefineConstants>
    <ErrorReport>prompt</ErrorReport>
    <WarningLevel>4</WarningLevel>
    <RunCodeAnalysis>false</RunCodeAnalysis>
    <OutputPath>bin\Debug\</OutputPath>
  </PropertyGroup>
  <PropertyGroup Condition="'$(Configuration)|$(Platform)' == 'DebugCodeAnalysis|AnyCPU'">
    <Optimize>false</Optimize>
    <DefineConstants>TRACE;DEBUG;CODE_ANALYSIS</DefineConstants>
    <ErrorReport>prompt</ErrorReport>
    <WarningLevel>4</WarningLevel>
    <RunCodeAnalysis>true</RunCodeAnalysis>
    <OutputPath>bin\Debug\</OutputPath>
  </PropertyGroup>
  <PropertyGroup Condition=" '$(Configuration)|$(Platform)' == 'Release|AnyCPU' ">
    <Optimize>true</Optimize>
    <DefineConstants>TRACE</DefineConstants>
    <ErrorReport>prompt</ErrorReport>
    <WarningLevel>4</WarningLevel>
    <RunCodeAnalysis>true</RunCodeAnalysis>
    <OutputPath>bin\Release\</OutputPath>
  </PropertyGroup>
  <Import Project="$(SolutionDir)\src\common\signing.props" />
  <ItemGroup>
    <Compile Include="..\common\SolutionInfo.cs">
      <Link>Properties\SolutionInfo.cs</Link>
    </Compile>
    <Compile Include="Commands\ToggleInlineCommentMarginCommand.cs" />
    <Compile Include="Commands\InlineCommentNavigationCommand.cs" />
    <Compile Include="Commands\PreviousInlineCommentCommand.cs" />
    <Compile Include="Commands\NextInlineCommentCommand.cs" />
    <Compile Include="Margins\InlineCommentTextViewOptions.cs" />
    <Compile Include="Margins\PullRequestFileMargin.cs" />
    <Compile Include="Margins\PullRequestFileMarginProvider.cs" />
    <Compile Include="Glyph\GlyphData.cs" />
    <Compile Include="Glyph\GlyphMargin.cs" />
    <Compile Include="Glyph\GlyphMarginVisualManager.cs" />
    <Compile Include="Glyph\IGlyphFactory.cs" />
    <Compile Include="Margins\InlineCommentMargin.cs" />
    <Compile Include="Margins\InlineCommentMarginVisible.cs" />
    <Compile Include="Margins\InlineCommentMarginEnabled.cs" />
<<<<<<< HEAD
    <Compile Include="SampleData\InlineAnnotationViewModelDesigner.cs" />
    <Compile Include="Services\CommentService.cs" />
    <Compile Include="Services\ICommentService.cs" />
=======
>>>>>>> 041ea590
    <Compile Include="PullRequestStatusBarPackage.cs" />
    <Compile Include="InlineReviewsPackage.cs" />
    <Compile Include="Models\InlineCommentThreadModel.cs" />
    <Compile Include="Models\PullRequestSessionLiveFile.cs" />
    <Compile Include="Models\PullRequestSessionFile.cs" />
    <Compile Include="Services\PullRequestStatusBarManager.cs" />
    <Compile Include="Tags\MouseEnterAndLeaveEventRouter.cs" />
    <Compile Include="Peek\InlineCommentPeekableItem.cs" />
    <Compile Include="Peek\InlineCommentPeekableItemSource.cs" />
    <Compile Include="Peek\InlineCommentPeekableItemSourceProvider.cs" />
    <Compile Include="Peek\InlineCommentPeekableResultSource.cs" />
    <Compile Include="Peek\InlineCommentPeekRelationship.cs" />
    <Compile Include="Peek\InlineCommentPeekResult.cs" />
    <Compile Include="Peek\InlineCommentPeekResultPresentation.cs" />
    <Compile Include="Peek\InlineCommentPeekResultPresenter.cs" />
    <Compile Include="Properties\AssemblyInfo.cs" />
    <Compile Include="Services\IInlineCommentPeekService.cs" />
    <Compile Include="Services\IPullRequestSessionService.cs" />
    <Compile Include="Services\InlineCommentPeekService.cs" />
    <Compile Include="Services\PullRequestSession.cs" />
    <Compile Include="Services\PullRequestSessionManager.cs" />
    <Compile Include="Margins\InlineCommentMarginProvider.cs" />
    <Compile Include="Services\PullRequestSessionService.cs" />
    <Compile Include="Tags\ShowInlineAnnotationGlyph.xaml.cs">
      <DependentUpon>ShowInlineAnnotationGlyph.xaml</DependentUpon>
    </Compile>
    <Compile Include="Tags\ShowInlineCommentAnnotationGlyph.xaml.cs">
      <DependentUpon>ShowInlineCommentAnnotationGlyph.xaml</DependentUpon>
    </Compile>
    <Compile Include="ViewModels\IInlineAnnotationViewModel.cs" />
    <Compile Include="ViewModels\InlineAnnotationViewModel.cs" />
    <Compile Include="ViewModels\PullRequestFileMarginViewModel.cs" />
    <Compile Include="ViewModels\InlineCommentPeekViewModel.cs" />
    <Compile Include="ViewModels\IPullRequestReviewCommentViewModel.cs" />
    <Compile Include="ViewModels\NewInlineCommentThreadViewModel.cs" />
    <Compile Include="ViewModels\PullRequestReviewCommentViewModel.cs" />
    <Compile Include="ViewModels\PullRequestStatusViewModel.cs" />
    <Compile Include="Views\InlineAnnotationView.xaml.cs">
      <DependentUpon>InlineAnnotationView.xaml</DependentUpon>
    </Compile>
    <Compile Include="Views\PullRequestFileMarginView.xaml.cs">
      <DependentUpon>PullRequestFileMarginView.xaml</DependentUpon>
    </Compile>
    <Compile Include="Views\GlyphMarginGrid.xaml.cs">
      <DependentUpon>GlyphMarginGrid.xaml</DependentUpon>
    </Compile>
    <Compile Include="Views\InlineCommentPeekView.xaml.cs">
      <DependentUpon>InlineCommentPeekView.xaml</DependentUpon>
    </Compile>
    <Compile Include="Services\DiffService.cs" />
    <Compile Include="Services\IDiffService.cs" />
    <Compile Include="Tags\AddInlineCommentTag.cs" />
    <Compile Include="Tags\AddInlineCommentGlyph.xaml.cs">
      <DependentUpon>AddInlineCommentGlyph.xaml</DependentUpon>
    </Compile>
    <Compile Include="Tags\ShowInlineCommentGlyph.xaml.cs">
      <DependentUpon>ShowInlineCommentGlyph.xaml</DependentUpon>
    </Compile>
    <Compile Include="Tags\InlineCommentGlyphFactory.cs" />
    <Compile Include="Tags\InlineCommentTag.cs" />
    <Compile Include="Tags\ShowInlineCommentTag.cs" />
    <Compile Include="Tags\InlineCommentTagger.cs" />
    <Compile Include="Tags\InlineCommentTaggerProvider.cs" />
    <Compile Include="ViewModels\InlineCommentThreadViewModel.cs" />
    <Compile Include="Views\PullRequestStatusView.xaml.cs">
      <DependentUpon>PullRequestStatusView.xaml</DependentUpon>
    </Compile>
    <Compile Include="VisualStudioExtensions.cs" />
  </ItemGroup>
  <ItemGroup>
    <None Include="packages.config">
      <SubType>Designer</SubType>
    </None>
  </ItemGroup>
  <ItemGroup>
    <ProjectReference Include="..\..\submodules\octokit.net\Octokit\Octokit.csproj">
      <Project>{08dd4305-7787-4823-a53f-4d0f725a07f3}</Project>
      <Name>Octokit</Name>
    </ProjectReference>
    <ProjectReference Include="..\..\submodules\reactiveui\src\ReactiveUI.Wpf\ReactiveUI.Wpf.csproj">
      <Project>{e899b03c-6e8e-4375-ab65-fc925d721d8b}</Project>
      <Name>ReactiveUI.Wpf</Name>
    </ProjectReference>
    <ProjectReference Include="..\..\submodules\reactiveui\src\ReactiveUI\ReactiveUI.csproj">
      <Project>{a4f579f3-77d3-450a-aacc-f2653ef11e69}</Project>
      <Name>ReactiveUI</Name>
    </ProjectReference>
    <ProjectReference Include="..\..\submodules\splat\src\Splat\Splat.csproj">
      <Project>{ad0306b7-f88e-44a4-ab36-1d04822e9234}</Project>
      <Name>Splat</Name>
    </ProjectReference>
    <ProjectReference Include="..\GitHub.Api\GitHub.Api.csproj">
      <Project>{b389adaf-62cc-486e-85b4-2d8b078df763}</Project>
      <Name>GitHub.Api</Name>
    </ProjectReference>
    <ProjectReference Include="..\GitHub.App\GitHub.App.csproj">
      <Project>{1A1DA411-8D1F-4578-80A6-04576BEA2DC5}</Project>
      <Name>GitHub.App</Name>
    </ProjectReference>
    <ProjectReference Include="..\GitHub.Exports.Reactive\GitHub.Exports.Reactive.csproj">
      <Project>{e4ed0537-d1d9-44b6-9212-3096d7c3f7a1}</Project>
      <Name>GitHub.Exports.Reactive</Name>
    </ProjectReference>
    <ProjectReference Include="..\GitHub.Exports\GitHub.Exports.csproj">
      <Project>{9aea02db-02b5-409c-b0ca-115d05331a6b}</Project>
      <Name>GitHub.Exports</Name>
    </ProjectReference>
    <ProjectReference Include="..\GitHub.Extensions.Reactive\GitHub.Extensions.Reactive.csproj">
      <Project>{6559E128-8B40-49A5-85A8-05565ED0C7E3}</Project>
      <Name>GitHub.Extensions.Reactive</Name>
    </ProjectReference>
    <ProjectReference Include="..\GitHub.Extensions\GitHub.Extensions.csproj">
      <Project>{6AFE2E2D-6DB0-4430-A2EA-F5F5388D2F78}</Project>
      <Name>GitHub.Extensions</Name>
    </ProjectReference>
    <ProjectReference Include="..\GitHub.Logging\GitHub.Logging.csproj">
      <Project>{8d73575a-a89f-47cc-b153-b47dd06837f0}</Project>
      <Name>GitHub.Logging</Name>
    </ProjectReference>
    <ProjectReference Include="..\GitHub.Resources\GitHub.Resources.csproj">
      <Project>{54e8d71a-aabb-4698-95fe-7f11612b8e59}</Project>
      <Name>GitHub.Resources</Name>
    </ProjectReference>
    <ProjectReference Include="..\GitHub.Services.Vssdk\GitHub.Services.Vssdk.csproj">
      <Project>{2d3d2834-33be-45ca-b3cc-12f853557d7b}</Project>
      <Name>GitHub.Services.Vssdk</Name>
    </ProjectReference>
    <ProjectReference Include="..\GitHub.UI.Reactive\GitHub.UI.Reactive.csproj">
      <Project>{158b05e8-fdbc-4d71-b871-c96e28d5adf5}</Project>
      <Name>GitHub.UI.Reactive</Name>
    </ProjectReference>
    <ProjectReference Include="..\GitHub.UI\GitHub.UI.csproj">
      <Project>{346384dd-2445-4a28-af22-b45f3957bd89}</Project>
      <Name>GitHub.UI</Name>
    </ProjectReference>
    <ProjectReference Include="..\GitHub.VisualStudio.UI\GitHub.VisualStudio.UI.csproj">
      <Project>{d1dfbb0c-b570-4302-8f1e-2e3a19c41961}</Project>
      <Name>GitHub.VisualStudio.UI</Name>
    </ProjectReference>
  </ItemGroup>
  <ItemGroup>
    <Reference Include="EnvDTE, Version=8.0.0.0, Culture=neutral, PublicKeyToken=b03f5f7f11d50a3a">
      <EmbedInteropTypes>False</EmbedInteropTypes>
    </Reference>
    <Reference Include="EnvDTE100, Version=10.0.0.0, Culture=neutral, PublicKeyToken=b03f5f7f11d50a3a, processorArchitecture=MSIL">
      <EmbedInteropTypes>False</EmbedInteropTypes>
    </Reference>
    <Reference Include="EnvDTE80, Version=8.0.0.0, Culture=neutral, PublicKeyToken=b03f5f7f11d50a3a">
      <EmbedInteropTypes>False</EmbedInteropTypes>
    </Reference>
    <Reference Include="EnvDTE90, Version=9.0.0.0, Culture=neutral, PublicKeyToken=b03f5f7f11d50a3a">
      <EmbedInteropTypes>False</EmbedInteropTypes>
    </Reference>
    <Reference Include="LibGit2Sharp, Version=0.23.1.0, Culture=neutral, PublicKeyToken=7cbde695407f0333, processorArchitecture=MSIL">
      <HintPath>..\..\packages\LibGit2Sharp.0.23.1\lib\net40\LibGit2Sharp.dll</HintPath>
      <Private>True</Private>
    </Reference>
    <Reference Include="Markdig, Version=0.13.0.0, Culture=neutral, PublicKeyToken=870da25a133885f8, processorArchitecture=MSIL">
      <HintPath>..\..\packages\Markdig.Signed.0.13.0\lib\net40\Markdig.dll</HintPath>
      <Private>True</Private>
    </Reference>
    <Reference Include="Markdig.Wpf, Version=0.2.1.0, Culture=neutral, PublicKeyToken=a0d0cdbebd8d164b, processorArchitecture=MSIL">
      <HintPath>..\..\packages\Markdig.Wpf.Signed.0.2.1\lib\net452\Markdig.Wpf.dll</HintPath>
      <Private>True</Private>
    </Reference>
    <Reference Include="Microsoft.Build.Framework" />
    <Reference Include="Microsoft.CSharp" />
    <Reference Include="Microsoft.VisualStudio.CommandBars, Version=8.0.0.0, Culture=neutral, PublicKeyToken=b03f5f7f11d50a3a">
      <EmbedInteropTypes>False</EmbedInteropTypes>
    </Reference>
    <Reference Include="Microsoft.VisualStudio.ComponentModelHost, Version=14.0.0.0, Culture=neutral, PublicKeyToken=b03f5f7f11d50a3a, processorArchitecture=MSIL">
      <HintPath>..\..\packages\Microsoft.VisualStudio.ComponentModelHost.14.0.25424\lib\net45\Microsoft.VisualStudio.ComponentModelHost.dll</HintPath>
      <Private>True</Private>
    </Reference>
    <Reference Include="Microsoft.VisualStudio.CoreUtility, Version=14.0.0.0, Culture=neutral, PublicKeyToken=b03f5f7f11d50a3a, processorArchitecture=MSIL">
      <HintPath>..\..\packages\Microsoft.VisualStudio.CoreUtility.14.3.25407\lib\net45\Microsoft.VisualStudio.CoreUtility.dll</HintPath>
      <Private>True</Private>
    </Reference>
    <Reference Include="Microsoft.VisualStudio.Editor, Version=14.0.0.0, Culture=neutral, PublicKeyToken=b03f5f7f11d50a3a, processorArchitecture=MSIL">
      <HintPath>..\..\packages\Microsoft.VisualStudio.Editor.14.3.25407\lib\net45\Microsoft.VisualStudio.Editor.dll</HintPath>
      <Private>True</Private>
    </Reference>
    <Reference Include="Microsoft.VisualStudio.Imaging, Version=14.0.0.0, Culture=neutral, PublicKeyToken=b03f5f7f11d50a3a, processorArchitecture=MSIL">
      <HintPath>..\..\packages\Microsoft.VisualStudio.Imaging.14.3.25407\lib\net45\Microsoft.VisualStudio.Imaging.dll</HintPath>
      <Private>True</Private>
    </Reference>
    <Reference Include="Microsoft.VisualStudio.Imaging.Interop.14.0.DesignTime, Version=14.0.0.0, Culture=neutral, PublicKeyToken=b03f5f7f11d50a3a, processorArchitecture=MSIL">
      <EmbedInteropTypes>True</EmbedInteropTypes>
      <HintPath>..\..\packages\Microsoft.VisualStudio.Imaging.Interop.14.0.DesignTime.14.3.25407\lib\Microsoft.VisualStudio.Imaging.Interop.14.0.DesignTime.dll</HintPath>
      <Private>True</Private>
    </Reference>
    <Reference Include="Microsoft.VisualStudio.Language.Intellisense, Version=14.0.0.0, Culture=neutral, PublicKeyToken=b03f5f7f11d50a3a, processorArchitecture=MSIL">
      <HintPath>..\..\packages\Microsoft.VisualStudio.Language.Intellisense.14.3.25407\lib\net45\Microsoft.VisualStudio.Language.Intellisense.dll</HintPath>
      <Private>True</Private>
    </Reference>
    <Reference Include="Microsoft.VisualStudio.OLE.Interop, Version=7.1.40304.0, Culture=neutral, PublicKeyToken=b03f5f7f11d50a3a">
      <HintPath>..\..\packages\Microsoft.VisualStudio.OLE.Interop.7.10.6070\lib\Microsoft.VisualStudio.OLE.Interop.dll</HintPath>
      <Private>True</Private>
    </Reference>
    <Reference Include="Microsoft.VisualStudio.Shell.14.0, Version=14.0.0.0, Culture=neutral, PublicKeyToken=b03f5f7f11d50a3a, processorArchitecture=MSIL">
      <HintPath>..\..\packages\Microsoft.VisualStudio.Shell.14.0.14.3.25407\lib\Microsoft.VisualStudio.Shell.14.0.dll</HintPath>
      <Private>True</Private>
    </Reference>
    <Reference Include="Microsoft.VisualStudio.Shell.Immutable.10.0, Version=10.0.0.0, Culture=neutral, PublicKeyToken=b03f5f7f11d50a3a, processorArchitecture=MSIL">
      <HintPath>..\..\packages\Microsoft.VisualStudio.Shell.Immutable.10.0.10.0.30319\lib\net40\Microsoft.VisualStudio.Shell.Immutable.10.0.dll</HintPath>
      <Private>True</Private>
    </Reference>
    <Reference Include="Microsoft.VisualStudio.Shell.Immutable.11.0, Version=11.0.0.0, Culture=neutral, PublicKeyToken=b03f5f7f11d50a3a, processorArchitecture=MSIL">
      <HintPath>..\..\packages\Microsoft.VisualStudio.Shell.Immutable.11.0.11.0.50727\lib\net45\Microsoft.VisualStudio.Shell.Immutable.11.0.dll</HintPath>
      <Private>True</Private>
    </Reference>
    <Reference Include="Microsoft.VisualStudio.Shell.Immutable.12.0, Version=12.0.0.0, Culture=neutral, PublicKeyToken=b03f5f7f11d50a3a, processorArchitecture=MSIL">
      <HintPath>..\..\packages\Microsoft.VisualStudio.Shell.Immutable.12.0.12.0.21003\lib\net45\Microsoft.VisualStudio.Shell.Immutable.12.0.dll</HintPath>
      <Private>True</Private>
    </Reference>
    <Reference Include="Microsoft.VisualStudio.Shell.Immutable.14.0, Version=14.0.0.0, Culture=neutral, PublicKeyToken=b03f5f7f11d50a3a, processorArchitecture=MSIL">
      <HintPath>..\..\packages\Microsoft.VisualStudio.Shell.Immutable.14.0.14.3.25407\lib\net45\Microsoft.VisualStudio.Shell.Immutable.14.0.dll</HintPath>
      <Private>True</Private>
    </Reference>
    <Reference Include="Microsoft.VisualStudio.Shell.Interop, Version=7.1.40304.0, Culture=neutral, PublicKeyToken=b03f5f7f11d50a3a">
      <HintPath>..\..\packages\Microsoft.VisualStudio.Shell.Interop.7.10.6071\lib\Microsoft.VisualStudio.Shell.Interop.dll</HintPath>
      <Private>True</Private>
    </Reference>
    <Reference Include="Microsoft.VisualStudio.Shell.Interop.10.0, Version=10.0.0.0, Culture=neutral, PublicKeyToken=b03f5f7f11d50a3a, processorArchitecture=MSIL">
      <EmbedInteropTypes>True</EmbedInteropTypes>
      <HintPath>..\..\packages\Microsoft.VisualStudio.Shell.Interop.10.0.10.0.30319\lib\Microsoft.VisualStudio.Shell.Interop.10.0.dll</HintPath>
      <Private>True</Private>
    </Reference>
    <Reference Include="Microsoft.VisualStudio.Shell.Interop.11.0, Version=11.0.0.0, Culture=neutral, PublicKeyToken=b03f5f7f11d50a3a, processorArchitecture=MSIL">
      <EmbedInteropTypes>True</EmbedInteropTypes>
      <HintPath>..\..\packages\Microsoft.VisualStudio.Shell.Interop.11.0.11.0.61030\lib\Microsoft.VisualStudio.Shell.Interop.11.0.dll</HintPath>
      <Private>True</Private>
    </Reference>
    <Reference Include="Microsoft.VisualStudio.Shell.Interop.12.0, Version=12.0.0.0, Culture=neutral, PublicKeyToken=b03f5f7f11d50a3a, processorArchitecture=MSIL">
      <EmbedInteropTypes>True</EmbedInteropTypes>
      <HintPath>..\..\packages\Microsoft.VisualStudio.Shell.Interop.12.0.12.0.30110\lib\Microsoft.VisualStudio.Shell.Interop.12.0.dll</HintPath>
      <Private>True</Private>
    </Reference>
    <Reference Include="Microsoft.VisualStudio.Shell.Interop.14.0.DesignTime, Version=14.0.0.0, Culture=neutral, PublicKeyToken=b03f5f7f11d50a3a, processorArchitecture=MSIL">
      <EmbedInteropTypes>True</EmbedInteropTypes>
      <HintPath>..\..\packages\Microsoft.VisualStudio.Shell.Interop.14.0.DesignTime.14.3.25407\lib\Microsoft.VisualStudio.Shell.Interop.14.0.DesignTime.dll</HintPath>
      <Private>True</Private>
    </Reference>
    <Reference Include="Microsoft.VisualStudio.Shell.Interop.8.0, Version=8.0.0.0, Culture=neutral, PublicKeyToken=b03f5f7f11d50a3a">
      <HintPath>..\..\packages\Microsoft.VisualStudio.Shell.Interop.8.0.8.0.50727\lib\Microsoft.VisualStudio.Shell.Interop.8.0.dll</HintPath>
      <Private>True</Private>
    </Reference>
    <Reference Include="Microsoft.VisualStudio.Shell.Interop.9.0, Version=9.0.0.0, Culture=neutral, PublicKeyToken=b03f5f7f11d50a3a">
      <HintPath>..\..\packages\Microsoft.VisualStudio.Shell.Interop.9.0.9.0.30729\lib\Microsoft.VisualStudio.Shell.Interop.9.0.dll</HintPath>
      <Private>True</Private>
    </Reference>
    <Reference Include="Microsoft.VisualStudio.Text.Data, Version=14.0.0.0, Culture=neutral, PublicKeyToken=b03f5f7f11d50a3a, processorArchitecture=MSIL">
      <HintPath>..\..\packages\Microsoft.VisualStudio.Text.Data.14.3.25407\lib\net45\Microsoft.VisualStudio.Text.Data.dll</HintPath>
      <Private>True</Private>
    </Reference>
    <Reference Include="Microsoft.VisualStudio.Text.Logic, Version=14.0.0.0, Culture=neutral, PublicKeyToken=b03f5f7f11d50a3a, processorArchitecture=MSIL">
      <HintPath>..\..\packages\Microsoft.VisualStudio.Text.Logic.14.3.25407\lib\net45\Microsoft.VisualStudio.Text.Logic.dll</HintPath>
      <Private>True</Private>
    </Reference>
    <Reference Include="Microsoft.VisualStudio.Text.UI, Version=14.0.0.0, Culture=neutral, PublicKeyToken=b03f5f7f11d50a3a, processorArchitecture=MSIL">
      <HintPath>..\..\packages\Microsoft.VisualStudio.Text.UI.14.3.25407\lib\net45\Microsoft.VisualStudio.Text.UI.dll</HintPath>
      <Private>True</Private>
    </Reference>
    <Reference Include="Microsoft.VisualStudio.Text.UI.Wpf, Version=14.0.0.0, Culture=neutral, PublicKeyToken=b03f5f7f11d50a3a, processorArchitecture=MSIL">
      <HintPath>..\..\packages\Microsoft.VisualStudio.Text.UI.Wpf.14.3.25407\lib\net45\Microsoft.VisualStudio.Text.UI.Wpf.dll</HintPath>
      <Private>True</Private>
    </Reference>
    <Reference Include="Microsoft.VisualStudio.TextManager.Interop, Version=7.1.40304.0, Culture=neutral, PublicKeyToken=b03f5f7f11d50a3a">
      <HintPath>..\..\packages\Microsoft.VisualStudio.TextManager.Interop.7.10.6070\lib\Microsoft.VisualStudio.TextManager.Interop.dll</HintPath>
      <Private>True</Private>
    </Reference>
    <Reference Include="Microsoft.VisualStudio.TextManager.Interop.8.0, Version=8.0.0.0, Culture=neutral, PublicKeyToken=b03f5f7f11d50a3a">
      <HintPath>..\..\packages\Microsoft.VisualStudio.TextManager.Interop.8.0.8.0.50727\lib\Microsoft.VisualStudio.TextManager.Interop.8.0.dll</HintPath>
      <Private>True</Private>
    </Reference>
    <Reference Include="Microsoft.VisualStudio.Threading, Version=14.0.0.0, Culture=neutral, PublicKeyToken=b03f5f7f11d50a3a, processorArchitecture=MSIL">
      <HintPath>..\..\packages\Microsoft.VisualStudio.Threading.14.1.111\lib\net45\Microsoft.VisualStudio.Threading.dll</HintPath>
      <Private>True</Private>
    </Reference>
    <Reference Include="Microsoft.VisualStudio.Utilities, Version=14.0.0.0, Culture=neutral, PublicKeyToken=b03f5f7f11d50a3a, processorArchitecture=MSIL">
      <HintPath>..\..\packages\Microsoft.VisualStudio.Utilities.14.3.25407\lib\net45\Microsoft.VisualStudio.Utilities.dll</HintPath>
      <Private>True</Private>
    </Reference>
    <Reference Include="Microsoft.VisualStudio.Validation, Version=14.0.0.0, Culture=neutral, PublicKeyToken=b03f5f7f11d50a3a, processorArchitecture=MSIL">
      <HintPath>..\..\packages\Microsoft.VisualStudio.Validation.14.1.111\lib\net45\Microsoft.VisualStudio.Validation.dll</HintPath>
      <Private>True</Private>
    </Reference>
    <Reference Include="Newtonsoft.Json, Version=9.0.0.0, Culture=neutral, PublicKeyToken=30ad4fe6b2a6aeed, processorArchitecture=MSIL">
      <HintPath>..\..\packages\Newtonsoft.Json.9.0.1\lib\net45\Newtonsoft.Json.dll</HintPath>
    </Reference>
    <Reference Include="Octokit.GraphQL, Version=0.1.2.0, Culture=neutral, PublicKeyToken=0be8860aee462442, processorArchitecture=MSIL">
      <HintPath>..\..\packages\Octokit.GraphQL.0.1.2-beta\lib\netstandard1.1\Octokit.GraphQL.dll</HintPath>
    </Reference>
    <Reference Include="Octokit.GraphQL.Core, Version=0.1.2.0, Culture=neutral, PublicKeyToken=0be8860aee462442, processorArchitecture=MSIL">
      <HintPath>..\..\packages\Octokit.GraphQL.0.1.2-beta\lib\netstandard1.1\Octokit.GraphQL.Core.dll</HintPath>
    </Reference>
    <Reference Include="PresentationCore" />
    <Reference Include="PresentationFramework" />
    <Reference Include="Serilog, Version=2.0.0.0, Culture=neutral, PublicKeyToken=24c2f752a8e58a10, processorArchitecture=MSIL">
      <HintPath>..\..\packages\Serilog.2.5.0\lib\net46\Serilog.dll</HintPath>
      <Private>True</Private>
    </Reference>
    <Reference Include="stdole, Version=7.0.3300.0, Culture=neutral, PublicKeyToken=b03f5f7f11d50a3a">
      <EmbedInteropTypes>False</EmbedInteropTypes>
    </Reference>
    <Reference Include="System" />
    <Reference Include="System.ComponentModel.Composition" />
    <Reference Include="System.Data" />
    <Reference Include="System.Design" />
    <Reference Include="System.Drawing" />
    <Reference Include="System.IO.Compression.FileSystem" />
    <Reference Include="System.Numerics" />
    <Reference Include="System.Reactive, Version=4.0.0.0, Culture=neutral, PublicKeyToken=94bc3704cddfc263, processorArchitecture=MSIL">
      <HintPath>..\..\packages\System.Reactive.4.0.0\lib\net46\System.Reactive.dll</HintPath>
    </Reference>
    <Reference Include="System.ValueTuple, Version=4.0.3.0, Culture=neutral, PublicKeyToken=cc7b13ffcd2ddd51, processorArchitecture=MSIL">
      <HintPath>..\..\packages\System.ValueTuple.4.5.0\lib\net461\System.ValueTuple.dll</HintPath>
    </Reference>
    <Reference Include="System.Windows" />
    <Reference Include="System.Windows.Forms" />
    <Reference Include="System.Xaml" />
    <Reference Include="System.Xml" />
    <Reference Include="System.Xml.Linq" />
    <Reference Include="WindowsBase" />
  </ItemGroup>
  <ItemGroup>
    <VSCTCompile Include="InlineReviewsPackage.vsct">
      <ResourceName>Menus.ctmenu</ResourceName>
      <SubType>Designer</SubType>
    </VSCTCompile>
  </ItemGroup>
  <ItemGroup>
    <EmbeddedResource Include="VSPackage.resx">
      <MergeWithCTO>true</MergeWithCTO>
      <ManifestResourceName>VSPackage</ManifestResourceName>
      <SubType>Designer</SubType>
    </EmbeddedResource>
  </ItemGroup>
  <ItemGroup>
    <Page Include="Properties\DesignTimeResources.xaml" Condition="'$(DesignTime)'=='true' OR ('$(SolutionPath)'!='' AND Exists('$(SolutionPath)') AND '$(BuildingInsideVisualStudio)'!='true' AND '$(BuildingInsideExpressionBlend)'!='true')">
      <Generator>MSBuild:Compile</Generator>
      <SubType>Designer</SubType>
      <ContainsDesignTimeResources>true</ContainsDesignTimeResources>
    </Page>
    <Page Include="Tags\ShowInlineAnnotationGlyph.xaml">
      <Generator>MSBuild:Compile</Generator>
      <SubType>Designer</SubType>
    </Page>
    <Page Include="Tags\ShowInlineCommentAnnotationGlyph.xaml">
      <Generator>MSBuild:Compile</Generator>
      <SubType>Designer</SubType>
    </Page>
    <Page Include="Views\InlineAnnotationView.xaml">
      <Generator>MSBuild:Compile</Generator>
      <SubType>Designer</SubType>
    </Page>
    <Page Include="Views\PullRequestFileMarginView.xaml">
      <SubType>Designer</SubType>
      <Generator>MSBuild:Compile</Generator>
    </Page>
    <Page Include="Views\GlyphMarginGrid.xaml">
      <SubType>Designer</SubType>
      <Generator>MSBuild:Compile</Generator>
    </Page>
    <Page Include="Views\InlineCommentPeekView.xaml">
      <SubType>Designer</SubType>
      <Generator>MSBuild:Compile</Generator>
    </Page>
    <Page Include="Tags\AddInlineCommentGlyph.xaml">
      <Generator>MSBuild:Compile</Generator>
      <SubType>Designer</SubType>
    </Page>
    <Page Include="Tags\ShowInlineCommentGlyph.xaml">
      <Generator>MSBuild:Compile</Generator>
      <SubType>Designer</SubType>
    </Page>
    <Page Include="Views\PullRequestStatusView.xaml">
      <SubType>Designer</SubType>
      <Generator>MSBuild:Compile</Generator>
    </Page>
  </ItemGroup>
  <ItemGroup>
    <Analyzer Include="..\..\packages\SerilogAnalyzer.0.12.0.0\analyzers\dotnet\cs\SerilogAnalyzer.dll" />
  </ItemGroup>
  <ItemGroup>
    <Content Include="Resources\logo_32x32%402x.png">
      <CopyToOutputDirectory>PreserveNewest</CopyToOutputDirectory>
    </Content>
  </ItemGroup>
  <ItemGroup>
    <Folder Include="SampleData\" />
  </ItemGroup>
  <Import Project="$(MSBuildToolsPath)\Microsoft.CSharp.targets" />
  <Import Project="$(VSToolsPath)\VSSDK\Microsoft.VsSDK.targets" Condition="'$(VSToolsPath)' != '' And '$(NCrunch)' != '1'" />
  <Target Name="EnsureNuGetPackageBuildImports" BeforeTargets="PrepareForBuild">
    <PropertyGroup>
      <ErrorText>This project references NuGet package(s) that are missing on this computer. Use NuGet Package Restore to download them.  For more information, see http://go.microsoft.com/fwlink/?LinkID=322105. The missing file is {0}.</ErrorText>
    </PropertyGroup>
    <Error Condition="!Exists('..\..\packages\LibGit2Sharp.NativeBinaries.1.0.164\build\LibGit2Sharp.NativeBinaries.props')" Text="$([System.String]::Format('$(ErrorText)', '..\..\packages\LibGit2Sharp.NativeBinaries.1.0.164\build\LibGit2Sharp.NativeBinaries.props'))" />
    <Error Condition="!Exists('..\..\packages\Microsoft.VisualStudio.Threading.Analyzers.15.8.122\build\Microsoft.VisualStudio.Threading.Analyzers.targets')" Text="$([System.String]::Format('$(ErrorText)', '..\..\packages\Microsoft.VisualStudio.Threading.Analyzers.15.8.122\build\Microsoft.VisualStudio.Threading.Analyzers.targets'))" />
    <Error Condition="!Exists('..\..\packages\Microsoft.VisualStudio.SDK.Analyzers.15.8.33\build\Microsoft.VisualStudio.SDK.Analyzers.targets')" Text="$([System.String]::Format('$(ErrorText)', '..\..\packages\Microsoft.VisualStudio.SDK.Analyzers.15.8.33\build\Microsoft.VisualStudio.SDK.Analyzers.targets'))" />
    <Error Condition="!Exists('..\..\packages\Microsoft.VSSDK.BuildTools.15.8.3252\build\Microsoft.VSSDK.BuildTools.props')" Text="$([System.String]::Format('$(ErrorText)', '..\..\packages\Microsoft.VSSDK.BuildTools.15.8.3252\build\Microsoft.VSSDK.BuildTools.props'))" />
    <Error Condition="!Exists('..\..\packages\Microsoft.VSSDK.BuildTools.15.8.3252\build\Microsoft.VSSDK.BuildTools.targets')" Text="$([System.String]::Format('$(ErrorText)', '..\..\packages\Microsoft.VSSDK.BuildTools.15.8.3252\build\Microsoft.VSSDK.BuildTools.targets'))" />
  </Target>
  <Import Project="..\..\packages\Microsoft.VisualStudio.Threading.Analyzers.15.8.122\build\Microsoft.VisualStudio.Threading.Analyzers.targets" Condition="Exists('..\..\packages\Microsoft.VisualStudio.Threading.Analyzers.15.8.122\build\Microsoft.VisualStudio.Threading.Analyzers.targets')" />
  <Import Project="..\..\packages\Microsoft.VisualStudio.SDK.Analyzers.15.8.33\build\Microsoft.VisualStudio.SDK.Analyzers.targets" Condition="Exists('..\..\packages\Microsoft.VisualStudio.SDK.Analyzers.15.8.33\build\Microsoft.VisualStudio.SDK.Analyzers.targets')" />
  <Import Project="..\..\packages\Microsoft.VSSDK.BuildTools.15.8.3252\build\Microsoft.VSSDK.BuildTools.targets" Condition="Exists('..\..\packages\Microsoft.VSSDK.BuildTools.15.8.3252\build\Microsoft.VSSDK.BuildTools.targets')" />
  <!-- To modify your build process, add your task inside one of the targets below and uncomment it. 
       Other similar extension points exist, see Microsoft.Common.targets.
  <Target Name="BeforeBuild">
  </Target>
  <Target Name="AfterBuild">
  </Target>
  -->
</Project><|MERGE_RESOLUTION|>--- conflicted
+++ resolved
@@ -81,12 +81,9 @@
     <Compile Include="Margins\InlineCommentMargin.cs" />
     <Compile Include="Margins\InlineCommentMarginVisible.cs" />
     <Compile Include="Margins\InlineCommentMarginEnabled.cs" />
-<<<<<<< HEAD
     <Compile Include="SampleData\InlineAnnotationViewModelDesigner.cs" />
     <Compile Include="Services\CommentService.cs" />
     <Compile Include="Services\ICommentService.cs" />
-=======
->>>>>>> 041ea590
     <Compile Include="PullRequestStatusBarPackage.cs" />
     <Compile Include="InlineReviewsPackage.cs" />
     <Compile Include="Models\InlineCommentThreadModel.cs" />
