﻿<UserControl x:Class="GitHub.InlineReviews.Views.InlineCommentPeekView"
             xmlns="http://schemas.microsoft.com/winfx/2006/xaml/presentation"
             xmlns:x="http://schemas.microsoft.com/winfx/2006/xaml"
             xmlns:mc="http://schemas.openxmlformats.org/markup-compatibility/2006" 
             xmlns:d="http://schemas.microsoft.com/expression/blend/2008" 
             xmlns:local="clr-namespace:GitHub.InlineReviews.Views"
             xmlns:cache="clr-namespace:GitHub.UI.Helpers;assembly=GitHub.UI"
             xmlns:ui="clr-namespace:GitHub.UI;assembly=GitHub.UI"
             xmlns:ghfvs="https://github.com/github/VisualStudio"
             mc:Ignorable="d" 
             d:DesignHeight="200" d:DesignWidth="500">
    <UserControl.Resources>
        <ResourceDictionary>
            <ResourceDictionary.MergedDictionaries>
                <cache:SharedDictionaryManager Source="pack://application:,,,/GitHub.UI;component/SharedDictionary.xaml" />
                <cache:SharedDictionaryManager Source="pack://application:,,,/GitHub.UI.Reactive;component/SharedDictionary.xaml" />
                <cache:SharedDictionaryManager Source="pack://application:,,,/GitHub.VisualStudio.UI;component/SharedDictionary.xaml" />
            </ResourceDictionary.MergedDictionaries>

            <Style x:Key="GitHubToolbarButton" TargetType="{x:Type Button}">
                <Setter Property="Background" Value="Transparent" />

                <Setter Property="Template">
                    <Setter.Value>
                        <ControlTemplate TargetType="{x:Type Button}">
                            <Border Background="{TemplateBinding Background}" BorderThickness="1">
                                <ContentPresenter HorizontalAlignment="Center" VerticalAlignment="Center"/>
                            </Border>
                        </ControlTemplate>
                    </Setter.Value>
                </Setter>

                <Style.Triggers>
                    <Trigger Property="IsEnabled" Value="False">
                        <Setter Property="Opacity" Value="0.25" />
                    </Trigger>

                    <Trigger Property="IsMouseOver" Value="True">
                        <Setter Property="Background" Value="{DynamicResource VsBrush.CommandBarHover}" />
                    </Trigger>
                </Style.Triggers>
            </Style>
        </ResourceDictionary>
    </UserControl.Resources>

    <DockPanel>
        <Border DockPanel.Dock="Top"
                Background="{DynamicResource {x:Static SystemColors.InfoBrushKey}}"
                Padding="8">
            <Border.Style>
                <Style TargetType="Border">
                    <Setter Property="Visibility" Value="Collapsed"/>
                    <Style.Triggers>
                        <DataTrigger Binding="{Binding Thread.NeedsPush}" Value="True">
                            <Setter Property="Visibility" Value="Visible"/>
                        </DataTrigger>
                    </Style.Triggers>
                </Style>
            </Border.Style>
            <DockPanel>
                <ui:OcticonImage DockPanel.Dock="Left" Icon="alert" Margin="0 0 8 0"/>
                <TextBlock TextWrapping="Wrap" Text="{x:Static ghfvs:Resources.YouMustCommitAndPushYourChangesToAddACommentHere}"/>
            </DockPanel>
        </Border>

        <Border DockPanel.Dock="Top"
                BorderThickness="0 0 0 1"
                Background="{DynamicResource VsBrush.CommandBarOptionsBackground}"
                BorderBrush="{DynamicResource GitHubVsBrandedUIBorder}">
            <StackPanel Orientation="Horizontal"
                    HorizontalAlignment="Left" >
                <Button Margin="2 0" Padding="2" Command="{Binding PreviousComment}"
                        Style="{StaticResource GitHubToolbarButton}">
                    <Button.ToolTip>
                        <TextBlock FontSize="11" Text="{x:Static ghfvs:Resources.PreviousComment}"/>
                    </Button.ToolTip>
                    <Canvas Width="16" Height="16">
                        <!-- TODO: Double check these brushes since they don't seem like the right fill colors -->
                        <Polygon Points="10 2 5 8 8 8 8 12 12 12 12 8 15 8" Fill="{DynamicResource VsBrush.CommandBarOptionsGlyph}" StrokeThickness="1"/>
                        <Rectangle Canvas.Left="1.25" Canvas.Top="9" Width="6" Height="1" Fill="{DynamicResource VsBrush.CommandBarOptionsGlyph}" StrokeThickness="1"/>
                        <Rectangle Canvas.Left="1.25" Canvas.Top="10.75" Width="6" Height="1" Fill="{DynamicResource VsBrush.CommandBarOptionsGlyph}" StrokeThickness="1"/>
                        <Rectangle Canvas.Left="1.25" Canvas.Top="12.75" Width="6" Height="1" Fill="{DynamicResource VsBrush.CommandBarOptionsGlyph}" StrokeThickness="1"/>
                    </Canvas>
                </Button>

                <Button Margin="2 0" Padding="2" Command="{Binding NextComment}"
                        Style="{StaticResource GitHubToolbarButton}">
                    <Button.ToolTip>
                        <TextBlock FontSize="11" Text="{x:Static ghfvs:Resources.NextComment}"/>
                    </Button.ToolTip>

                    <Canvas Width="16" Height="16">
                        <!-- TODO: Double check these brushes since they don't seem like the right fill colors -->
                        <Polygon Points="8 8 8 4 4 4 4 8 1 8 6 14 11 8" Fill="{DynamicResource VsBrush.CommandBarOptionsGlyph}" StrokeThickness="1"/>
                        <Rectangle Canvas.Left="9" Canvas.Top="2" Width="6" Height="1" Fill="{DynamicResource VsBrush.CommandBarOptionsGlyph}" StrokeThickness="1"/>
                        <Rectangle Canvas.Left="9" Canvas.Top="4" Width="6" Height="1" Fill="{DynamicResource VsBrush.CommandBarOptionsGlyph}" StrokeThickness="1"/>
                        <Rectangle Canvas.Left="9" Canvas.Top="6" Width="6" Height="1" Fill="{DynamicResource VsBrush.CommandBarOptionsGlyph}" StrokeThickness="1"/>
                    </Canvas>
                </Button>
                <Separator Background="{DynamicResource GitHubButtonBorderBrush}" Style="{StaticResource {x:Static ToolBar.SeparatorStyleKey}}" />
            </StackPanel>
        </Border>

        <ScrollViewer Name="threadScroller"
                      VerticalScrollBarVisibility="Auto"
                      Background="{DynamicResource GitHubPeekViewBackground}">
<<<<<<< HEAD
            <StackPanel Orientation="Vertical">
                <Grid>
                    <local:CommentThreadView x:Name="threadView" DataContext="{Binding Thread}"/>
                </Grid>
            </StackPanel>
=======
            <Grid>
                <ghfvs:CommentThreadView x:Name="threadView" DataContext="{Binding Thread}"/>
            </Grid>
>>>>>>> 041ea590
        </ScrollViewer>
    </DockPanel>
</UserControl><|MERGE_RESOLUTION|>--- conflicted
+++ resolved
@@ -104,17 +104,11 @@
         <ScrollViewer Name="threadScroller"
                       VerticalScrollBarVisibility="Auto"
                       Background="{DynamicResource GitHubPeekViewBackground}">
-<<<<<<< HEAD
             <StackPanel Orientation="Vertical">
                 <Grid>
-                    <local:CommentThreadView x:Name="threadView" DataContext="{Binding Thread}"/>
+                    <ghfvs:CommentThreadView x:Name="threadView" DataContext="{Binding Thread}"/>
                 </Grid>
             </StackPanel>
-=======
-            <Grid>
-                <ghfvs:CommentThreadView x:Name="threadView" DataContext="{Binding Thread}"/>
-            </Grid>
->>>>>>> 041ea590
         </ScrollViewer>
     </DockPanel>
 </UserControl>