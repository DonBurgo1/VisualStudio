--- conflicted
+++ resolved
@@ -732,11 +732,7 @@
         }
 
         /// <inheritdoc/>
-<<<<<<< HEAD
         public async Task<PullRequestReviewModel> PostStandaloneReviewCommentReply(
-=======
-        public async Task<IPullRequestReviewCommentModel> PostStandaloneReviewCommentReply(
->>>>>>> 0bf5d88f
             ILocalRepositoryModel localRepository,
             string pullRequestId,
             string body,
@@ -751,7 +747,6 @@
         public async Task DeleteComment(
             ILocalRepositoryModel localRepository,
             string remoteRepositoryOwner,
-            IAccount user,
             int number)
         {
             var address = HostAddress.Create(localRepository.CloneUrl.Host);
@@ -768,7 +763,6 @@
         /// <inheritdoc/>
         public async Task<PullRequestReviewCommentModel> EditComment(ILocalRepositoryModel localRepository,
             string remoteRepositoryOwner,
-            IAccount user,
             string commentNodeId,
             string body)
         {
@@ -778,25 +772,26 @@
             var updatePullRequestReviewCommentInput = new UpdatePullRequestReviewCommentInput
             {
                 Body = body,
-                PullRequestReviewCommentId = commentNodeId
+                PullRequestReviewCommentId = new ID(commentNodeId),
             };
 
             var editComment = new Mutation().UpdatePullRequestReviewComment(updatePullRequestReviewCommentInput)
-                .Select(x => new PullRequestReviewCommentModel
-                {
-                    Id = x.PullRequestReviewComment.DatabaseId.Value,
-                    NodeId = x.PullRequestReviewComment.Id,
+                .Select(x => new CommentAdapter
+                {
+                    Id = x.PullRequestReviewComment.Id.Value,
                     Body = x.PullRequestReviewComment.Body,
-                    CommitId = x.PullRequestReviewComment.Commit.Oid,
+                    CommitSha = x.PullRequestReviewComment.Commit.Oid,
                     Path = x.PullRequestReviewComment.Path,
                     Position = x.PullRequestReviewComment.Position,
-                    CreatedAt = x.PullRequestReviewComment.CreatedAt.Value,
+                    CreatedAt = x.PullRequestReviewComment.CreatedAt,
                     DiffHunk = x.PullRequestReviewComment.DiffHunk,
                     OriginalPosition = x.PullRequestReviewComment.OriginalPosition,
                     OriginalCommitId = x.PullRequestReviewComment.OriginalCommit.Oid,
-                    PullRequestReviewId = x.PullRequestReviewComment.PullRequestReview.DatabaseId.Value,
-                    User = user,
-                    IsPending = !x.PullRequestReviewComment.PublishedAt.HasValue,
+                    Author = new ActorModel
+                    {
+                        Login = x.PullRequestReviewComment.Author.Login,
+                        AvatarUrl = x.PullRequestReviewComment.Author.AvatarUrl(null),
+                    },
                 });
 
             var result = await graphql.Run(editComment);
