--- conflicted
+++ resolved
@@ -161,28 +161,23 @@
         }
 
         /// <inheritdoc/>
-<<<<<<< HEAD
-        public async Task<PullRequestReviewCommentModel> PostReviewComment(
-=======
         public async Task DeleteComment(
             int number)
         {
             await service.DeleteComment(
                 LocalRepository,
                 RepositoryOwner,
-                User,
                 number);
 
             await RemoveComment(number);
         }
 
         /// <inheritdoc/>
-        public async Task<IPullRequestReviewCommentModel> EditComment(string commentNodeId, string body)
+        public async Task<PullRequestReviewCommentModel> EditComment(string commentNodeId, string body)
         {
             var model = await service.EditComment(
                 LocalRepository,
                 RepositoryOwner,
-                User,
                 commentNodeId,
                 body);
 
@@ -191,18 +186,13 @@
         }
 
         /// <inheritdoc/>
-        public async Task<IPullRequestReviewCommentModel> PostReviewComment(
->>>>>>> 0bf5d88f
+        public async Task<PullRequestReviewCommentModel> PostReviewComment(
             string body,
             string inReplyTo)
         {
             if (!HasPendingReview)
             {
-<<<<<<< HEAD
                 var model = await service.PostStandaloneReviewCommentReply(
-=======
-                model = await service.PostStandaloneReviewCommentReply(
->>>>>>> 0bf5d88f
                     LocalRepository,
                     PullRequest.Id,
                     body,
@@ -321,33 +311,30 @@
             review.Comments = review.Comments
                 .Concat(new[] { comment })
                 .ToList();
-
             await Update(PullRequest);
         }
 
-<<<<<<< HEAD
+        async Task ReplaceComment(PullRequestReviewCommentModel comment)
+        {
+            await Task.Delay(0); throw new NotImplementedException();
+            ////PullRequest.ReviewComments = PullRequest.ReviewComments
+            ////    .Select(model => model.Id == comment.Id ? comment: model)
+            ////    .ToList();
+
+            ////await Update(PullRequest);
+        }
+
+        async Task RemoveComment(int commentId)
+        {
+            await Task.Delay(0); throw new NotImplementedException();
+            ////PullRequest.ReviewComments = PullRequest.ReviewComments
+            ////    .Where(model => model.Id != commentId)
+            ////    .ToList();
+
+            ////await Update(PullRequest);
+        }
+
         async Task AddReview(PullRequestReviewModel review)
-=======
-        async Task ReplaceComment(IPullRequestReviewCommentModel comment)
-        {
-            PullRequest.ReviewComments = PullRequest.ReviewComments
-                .Select(model => model.Id == comment.Id ? comment: model)
-                .ToList();
-
-            await Update(PullRequest);
-        }
-
-        async Task RemoveComment(int commentId)
-        {
-            PullRequest.ReviewComments = PullRequest.ReviewComments
-                .Where(model => model.Id != commentId)
-                .ToList();
-
-            await Update(PullRequest);
-        }
-
-        async Task AddReview(IPullRequestReviewModel review)
->>>>>>> 0bf5d88f
         {
             PullRequest.Reviews = PullRequest.Reviews
                 .Where(x => x.Id != review.Id)
