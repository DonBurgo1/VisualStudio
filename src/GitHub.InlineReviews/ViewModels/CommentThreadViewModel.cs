--- conflicted
+++ resolved
@@ -12,24 +12,15 @@
     /// </summary>
     public abstract class CommentThreadViewModel : ReactiveObject, ICommentThreadViewModel
     {
-<<<<<<< HEAD
         ReactiveCommand<CommentModel> postComment;
-=======
-        ReactiveCommand<ICommentModel> postComment;
-        private ReactiveCommand<ICommentModel> editComment;
-        private ReactiveCommand<object> deleteComment;
->>>>>>> 0bf5d88f
+        ReactiveCommand<CommentModel> editComment;
+        ReactiveCommand<object> deleteComment;
 
         /// <summary>
         /// Intializes a new instance of the <see cref="CommentThreadViewModel"/> class.
         /// </summary>
         /// <param name="currentUser">The current user.</param>
-<<<<<<< HEAD
-        /// <param name="commentModels">The thread comments.</param>
         protected CommentThreadViewModel(ActorModel currentUser)
-=======
-        protected CommentThreadViewModel(IAccount currentUser)
->>>>>>> 0bf5d88f
         {
             Guard.ArgumentNotNull(currentUser, nameof(currentUser));
 
@@ -55,7 +46,7 @@
             }
         }
 
-        public ReactiveCommand<ICommentModel> EditComment
+        public ReactiveCommand<CommentModel> EditComment
         {
             get { return editComment; }
             protected set
