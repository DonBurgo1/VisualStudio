--- conflicted
+++ resolved
@@ -31,20 +31,16 @@
         /// <summary>
         /// Called by a comment in the thread to post itself as a new comment to the API.
         /// </summary>
-<<<<<<< HEAD
         ReactiveCommand<CommentModel> PostComment { get; }
-=======
-        ReactiveCommand<ICommentModel> PostComment { get; }
 
         /// <summary>
         /// Called by a comment in the thread to post itself as an edit to a comment to the API.
         /// </summary>
-        ReactiveCommand<ICommentModel> EditComment { get; }
+        ReactiveCommand<CommentModel> EditComment { get; }
 
         /// <summary>
         /// Called by a comment in the thread to send a delete of the comment to the API.
         /// </summary>
         ReactiveCommand<object> DeleteComment { get; }
->>>>>>> 0bf5d88f
     }
 }