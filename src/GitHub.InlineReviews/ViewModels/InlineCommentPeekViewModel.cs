--- conflicted
+++ resolved
@@ -177,32 +177,20 @@
             var thread = file.InlineCommentThreads?.FirstOrDefault(x =>
                 x.LineNumber == lineNumber &&
                 ((leftBuffer && x.DiffLineType == DiffChangeType.Delete) || (!leftBuffer && x.DiffLineType != DiffChangeType.Delete)));
-<<<<<<< HEAD
 
             var annotationModels = file.InlineAnnotations?.Where(model => model.EndLine - 1 == lineNumber)
                 .Select(model => new InlineAnnotationViewModel(model))
                 .ToArray();
 
-            Thread = factory.CreateViewModel<IPullRequestReviewCommentThreadViewModel>();
+            var vm = factory.CreateViewModel<IPullRequestReviewCommentThreadViewModel>();
 
             if (thread?.Comments.Count > 0)
             {
-                await Thread.InitializeAsync(session, annotationModels, file, thread.Comments[0].Review, thread, true);
+                await vm.InitializeAsync(session, annotationModels, file, thread.Comments[0].Review, thread, true);
             }
             else
             {
-                await Thread.InitializeNewAsync(session, annotationModels, file, lineNumber, side, true);
-=======
-            var vm = factory.CreateViewModel<IPullRequestReviewCommentThreadViewModel>();
-
-            if (thread?.Comments.Count > 0)
-            {
-                await vm.InitializeAsync(session, file, thread.Comments[0].Review, thread, true);
-            }
-            else
-            {
-                await vm.InitializeNewAsync(session, file, lineNumber, side, true);
->>>>>>> 8fcb9b5f
+                await vm.InitializeNewAsync(session, annotationModels, file, lineNumber, side, true);
             }
 
             Thread = vm;
