﻿using System.Collections.Generic;
using System.Globalization;
using System.Linq;
using System.Reactive.Concurrency;
using System.Reactive.Linq;
using System.Threading.Tasks;
using GitHub.Factories;
using GitHub.Models;
using GitHub.Models.Drafts;
using GitHub.Primitives;
using GitHub.Services;
using GitHub.ViewModels;
using NSubstitute;
using NUnit.Framework;
using ReactiveUI.Testing;

namespace GitHub.InlineReviews.UnitTests.ViewModels
{
    public class PullRequestReviewCommentThreadViewModelTests
    {
        [Test]
        public async Task CreatesComments()
        {
            var target = await CreateTarget(
                comments: CreateComments("Comment 1", "Comment 2"));

            Assert.That(3, Is.EqualTo(target.Comments.Count));
            Assert.That(
                target.Comments.Select(x => x.Body),
                Is.EqualTo(new[]
                {
                    "Comment 1",
                    "Comment 2",
                    null,
                }));

            Assert.That(
                new[]
                {
                    CommentEditState.None,
                    CommentEditState.None,
                    CommentEditState.Placeholder,
                },
                Is.EqualTo(target.Comments.Select(x => x.EditState)));
        }

        [Test]
        public async Task PlaceholderCommitEnabledWhenCommentHasBody()
        {
            var target = await CreateTarget(
                comments: CreateComments("Comment 1"));

            Assert.That(target.Comments[1].CommitEdit.CanExecute(null), Is.False);

            target.Comments[1].Body = "Foo";
            Assert.That(target.Comments[1].CommitEdit.CanExecute(null), Is.True);
        }

        [Test]
        public async Task PostsCommentInReplyToCorrectComment()
        {
            var session = CreateSession();
            var target = await CreateTarget(
                session: session,
                comments: CreateComments("Comment 1", "Comment 2"));

            target.Comments[2].Body = "New Comment";
            await target.Comments[2].CommitEdit.Execute();

            await session.Received(1).PostReviewComment("New Comment", "1");
        }

        [Test]
        public async Task LoadsDraftForNewThread()
        {
            var draftStore = Substitute.For<IMessageDraftStore>();

            draftStore.GetDraft<PullRequestReviewCommentDraft>(
                "pr-review-comment|https://github.com/owner/repo|47|file.cs", "10")
                .Returns(new PullRequestReviewCommentDraft
                {
                    Body = "Draft comment.",
                    Side = DiffSide.Right,
                });

            var target = await CreateTarget(draftStore: draftStore, newThread: true);

            Assert.That(target.Comments[0].Body, Is.EqualTo("Draft comment."));
        }

        [Test]
        public async Task LoadsDraftForExistingThread()
        {
            var draftStore = Substitute.For<IMessageDraftStore>();

            draftStore.GetDraft<PullRequestReviewCommentDraft>(
                "pr-review-comment|https://github.com/owner/repo|47|file.cs", "10")
                .Returns(new PullRequestReviewCommentDraft
                {
                    Body = "Draft comment.",
                    Side = DiffSide.Right,
                });

            var target = await CreateTarget(draftStore: draftStore);

            Assert.That(target.Comments[0].Body, Is.EqualTo("Draft comment."));
        }

        async Task<PullRequestReviewCommentThreadViewModel> CreateTarget(
            IMessageDraftStore draftStore = null,
            IViewViewModelFactory factory = null,
            IPullRequestSession session = null,
            IInlineAnnotationViewModel[] annotations = null,
            IPullRequestSessionFile file = null,
            PullRequestReviewModel review = null,
            IEnumerable<InlineCommentModel> comments = null,
            bool newThread = false)
        {
            draftStore = draftStore ?? Substitute.For<IMessageDraftStore>();
            factory = factory ?? CreateFactory();
            session = session ?? CreateSession();
<<<<<<< HEAD
            annotations = annotations ?? Array.Empty<IInlineAnnotationViewModel>();
            file = file ?? Substitute.For<IPullRequestSessionFile>();
=======
            file = file ?? CreateFile();
>>>>>>> 8fcb9b5f
            review = review ?? new PullRequestReviewModel();
            comments = comments ?? CreateComments();

            var result = new PullRequestReviewCommentThreadViewModel(draftStore, factory);

            if (newThread)
            {
                await result.InitializeNewAsync(session, file, 10, DiffSide.Right, true);
            }
            else
            {
                var thread = Substitute.For<IInlineCommentThreadModel>();
                thread.Comments.Returns(comments.ToList());
                thread.LineNumber.Returns(10);

                await result.InitializeAsync(session, file, review, thread, true);
            }

<<<<<<< HEAD
            var result = new PullRequestReviewCommentThreadViewModel(factory);
            await result.InitializeAsync(session, annotations, file, review, thread, true);
=======
>>>>>>> 8fcb9b5f
            return result;
        }

        InlineCommentModel CreateComment(string id, string body)
        {
            return new InlineCommentModel
            {
                Comment = new PullRequestReviewCommentModel
                {
                    Id = id,
                    Body = body,
                },
                Review = new PullRequestReviewModel(),
            };
        }

        IEnumerable<InlineCommentModel> CreateComments(params string[] bodies)
        {
            var id = 1;

            foreach (var body in bodies)
            {
                yield return CreateComment((id++).ToString(CultureInfo.InvariantCulture), body);
            }
        }

        static IPullRequestSessionFile CreateFile(string relativePath = "file.cs")
        {
            var result = Substitute.For<IPullRequestSessionFile>();
            result.RelativePath.Returns(relativePath);
            return result;
        }

        static IViewViewModelFactory CreateFactory()
        {
            var result = Substitute.For<IViewViewModelFactory>();
            var commentService = Substitute.For<ICommentService>();
            result.CreateViewModel<IPullRequestReviewCommentViewModel>().Returns(_ =>
                new PullRequestReviewCommentViewModel(commentService));
            return result;
        }

        static IPullRequestSession CreateSession()
        {
            var result = Substitute.For<IPullRequestSession>();
            result.User.Returns(new ActorModel { Login = "Viewer" });
            result.RepositoryOwner.Returns("owner");
            result.LocalRepository.CloneUrl.Returns(new UriString("https://github.com/owner/repo"));
            result.LocalRepository.Name.Returns("repo");
            result.LocalRepository.Owner.Returns("shouldnt-be-used");
            result.PullRequest.Returns(new PullRequestDetailModel
            {
                Number = 47,
            });
            return result;
        }
    }
}<|MERGE_RESOLUTION|>--- conflicted
+++ resolved
@@ -119,12 +119,8 @@
             draftStore = draftStore ?? Substitute.For<IMessageDraftStore>();
             factory = factory ?? CreateFactory();
             session = session ?? CreateSession();
-<<<<<<< HEAD
             annotations = annotations ?? Array.Empty<IInlineAnnotationViewModel>();
-            file = file ?? Substitute.For<IPullRequestSessionFile>();
-=======
             file = file ?? CreateFile();
->>>>>>> 8fcb9b5f
             review = review ?? new PullRequestReviewModel();
             comments = comments ?? CreateComments();
 
@@ -140,14 +136,9 @@
                 thread.Comments.Returns(comments.ToList());
                 thread.LineNumber.Returns(10);
 
-                await result.InitializeAsync(session, file, review, thread, true);
+                await result.InitializeAsync(session, annotations, file, review, thread, true);
             }
 
-<<<<<<< HEAD
-            var result = new PullRequestReviewCommentThreadViewModel(factory);
-            await result.InitializeAsync(session, annotations, file, review, thread, true);
-=======
->>>>>>> 8fcb9b5f
             return result;
         }
 
