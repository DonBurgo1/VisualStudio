--- conflicted
+++ resolved
@@ -144,9 +144,7 @@
     public async Task TargetBranchDisplayNameIncludesRepoOwnerWhenForkAsync()
     {
         var data = PrepareTestData("octokit.net", "shana", "master", "octokit", "master", "origin", true, true);
-        var prservice = new PullRequestService(data.GitClient, data.GitService, Substitute.For<IVSGitExt>(),
-            Substitute.For<IGraphQLClientFactory>(), Substitute.For<IRepositoryService>(),
-            data.ServiceProvider.GetOperatingSystem(), Substitute.For<IUsageTracker>());
+        var prservice = new PullRequestService(data.GitClient, data.GitService, Substitute.For<IVSGitExt>(), Substitute.For<IGraphQLClientFactory>(), data.ServiceProvider.GetOperatingSystem(), Substitute.For<IUsageTracker>());
         prservice.GetPullRequestTemplate(data.ActiveRepo).Returns(Observable.Empty<string>());
         var vm = new PullRequestCreationViewModel(data.GetModelServiceFactory(), prservice, data.NotificationService,
             Substitute.For<IMessageDraftStore>(), data.GitService);
@@ -183,16 +181,9 @@
         var targetBranch = data.TargetBranch;
         var ms = data.ModelService;
 
-<<<<<<< HEAD
-        var prservice = new PullRequestService(data.GitClient, data.GitService, Substitute.For<IVSGitExt>(),
-            Substitute.For<IGraphQLClientFactory>(), Substitute.For<IRepositoryService>(),
-            data.ServiceProvider.GetOperatingSystem(), Substitute.For<IUsageTracker>());
-        var vm = new PullRequestCreationViewModel(data.GetModelServiceFactory(), prservice, data.NotificationService, Substitute.For<IMessageDraftStore>());
-=======
         var prservice = new PullRequestService(data.GitClient, data.GitService, Substitute.For<IVSGitExt>(), Substitute.For<IGraphQLClientFactory>(), data.ServiceProvider.GetOperatingSystem(), Substitute.For<IUsageTracker>());
         var vm = new PullRequestCreationViewModel(data.GetModelServiceFactory(), prservice, data.NotificationService,
             Substitute.For<IMessageDraftStore>(), data.GitService);
->>>>>>> 6234c8a1
         await vm.InitializeAsync(data.ActiveRepo, data.Connection);
 
         // the TargetBranch property gets set to whatever the repo default is (we assume master here),
