--- conflicted
+++ resolved
@@ -4,7 +4,6 @@
   </PropertyGroup>
 
   <ItemGroup>
-<<<<<<< HEAD
     <Reference Include="LibGit2Sharp, Version=0.23.1.0, Culture=neutral, PublicKeyToken=7cbde695407f0333, processorArchitecture=MSIL">
       <HintPath>..\..\packages\LibGit2Sharp.0.23.1\lib\net40\LibGit2Sharp.dll</HintPath>
       <Private>True</Private>
@@ -93,14 +92,11 @@
     <Compile Include="Properties\Resources.Designer.cs">
       <AutoGen>True</AutoGen>
       <DesignTime>True</DesignTime>
-=======
     <Compile Update="Properties\Resources.Designer.cs">
->>>>>>> ecfd9745
       <DependentUpon>Resources.resx</DependentUpon>
       <DesignTime>True</DesignTime>
       <AutoGen>True</AutoGen>
     </Compile>
-<<<<<<< HEAD
     <Compile Include="Services\DiffServiceTests.cs" />
     <Compile Include="Services\PullRequestSessionTests.cs" />
     <Compile Include="ViewModels\InlineReviewPeekViewModelTests.cs" />
@@ -150,13 +146,11 @@
       <Project>{252ce1c2-027a-4445-a3c2-e4d6c80a935a}</Project>
       <Name>Splat-Net45</Name>
     </ProjectReference>
-=======
 
     <EmbeddedResource Update="Properties\Resources.resx">
       <Generator>PublicResXFileCodeGenerator</Generator>
       <LastGenOutput>Resources.Designer.cs</LastGenOutput>
     </EmbeddedResource>
->>>>>>> ecfd9745
   </ItemGroup>
 
   <ItemGroup>
