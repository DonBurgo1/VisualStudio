﻿using System;
using System.Reactive;
using System.Reactive.Linq;
using System.Reactive.Subjects;
using System.Threading.Tasks;
using GitHub.Models;
using GitHub.Services;
using GitHub.Validation;
using NSubstitute;
using Rothko;
using NUnit.Framework;
using GitHub.Collections;
using NSubstitute.Core;
using GitHub.Factories;
using GitHub.Primitives;
using GitHub.ViewModels.Dialog;
using System.Diagnostics;

public class RepositoryCloneViewModelTests
{
    const int Timeout = 2000;

    static RepositoryCloneViewModel GetVM(IModelService modelService, IRepositoryCloneService cloneService, IOperatingSystem os)
    {
        var connection = Substitute.For<IConnection>();
        connection.HostAddress.Returns(HostAddress.GitHubDotComHostAddress);
        var modelServiceFactory = Substitute.For<IModelServiceFactory>();
        modelServiceFactory.CreateAsync(connection).Returns(modelService);

        var vm = new RepositoryCloneViewModel(
            modelServiceFactory,
            cloneService,
            os);
        vm.InitializeAsync(connection).Wait();
        return vm;
    }

    static ITrackingCollection<IRemoteRepositoryModel> SetupRepositories(
        CallInfo callInfo,
        IObservable<IRemoteRepositoryModel> repositories)
    {
        var collection = callInfo.Arg<ITrackingCollection<IRemoteRepositoryModel>>();
        collection.Listen(repositories);
        return collection;
    }

    static IRemoteRepositoryModel CreateMockRepositoryModel()
    {
        var result = Substitute.For<IRemoteRepositoryModel>();
        result.Equals(result).Returns(true);
        return result;
    }

    public class TheLoadRepositoriesCommand : TestBaseClass
    {
        [Test]
        public async Task LoadsRepositories()
        {
            var repos = new IRemoteRepositoryModel[]
            {
                CreateMockRepositoryModel(),
                CreateMockRepositoryModel(),
                CreateMockRepositoryModel(),
            };
            var modelService = Substitute.For<IModelService>();
            modelService.GetRepositories(Arg.Any<ITrackingCollection<IRemoteRepositoryModel>>())
                .Returns(x => SetupRepositories(x, repos.ToObservable()));

            var cloneService = Substitute.For<IRepositoryCloneService>();
            var vm = GetVM(
                modelService,
                cloneService,
                Substitute.For<IOperatingSystem>());

            var col = (ITrackingCollection<IRemoteRepositoryModel>)vm.Repositories;
            await col.OriginalCompleted.Timeout(TimeSpan.FromMilliseconds(Timeout));
            Assert.That(3, Is.EqualTo(vm.Repositories.Count));
        }
    }

    public class TheIsBusyProperty : TestBaseClass
    {
        [Test]
        public async Task StartsTrueBecomesFalseWhenCompleted()
        {
            var repoSubject = new Subject<IRemoteRepositoryModel>();
            var modelService = Substitute.For<IModelService>();
            modelService.GetRepositories(Arg.Any<ITrackingCollection<IRemoteRepositoryModel>>())
                .Returns(x => SetupRepositories(x, repoSubject));

            var cloneService = Substitute.For<IRepositoryCloneService>();
            var vm = GetVM(
                modelService,
                cloneService,
                Substitute.For<IOperatingSystem>());
            var col = (ITrackingCollection<IRemoteRepositoryModel>)vm.Repositories;

            Assert.True(vm.IsBusy);

            var done = new ReplaySubject<Unit>();
            done.OnNext(Unit.Default);
            done.Subscribe();
            col.Subscribe(t => done?.OnCompleted(), () => { });

            repoSubject.OnNext(Substitute.For<IRemoteRepositoryModel>());
            repoSubject.OnNext(Substitute.For<IRemoteRepositoryModel>());

            await done.Timeout(TimeSpan.FromMilliseconds(Timeout));
            done = null;

            Assert.True(vm.IsBusy);

            repoSubject.OnCompleted();

            await col.OriginalCompleted.Timeout(TimeSpan.FromMilliseconds(Timeout));

            // we need to wait slightly because the subscription OnComplete in the model
            // runs right after the above await finishes, which means the assert
            // gets checked before the flag is set
            await Task.Delay(100);
            Assert.False(vm.IsBusy);
        }

        [Test]
        public void IsFalseWhenLoadingReposFailsImmediately()
        {
            var repoSubject = Observable.Throw<IRemoteRepositoryModel>(new InvalidOperationException("Doh!"));
            var modelService = Substitute.For<IModelService>();
            modelService.GetRepositories(Arg.Any<ITrackingCollection<IRemoteRepositoryModel>>())
                .Returns(x => SetupRepositories(x, repoSubject));

            var cloneService = Substitute.For<IRepositoryCloneService>();
            var vm = GetVM(
                modelService,
                cloneService,
                Substitute.For<IOperatingSystem>());

            Assert.True(vm.LoadingFailed);
            Assert.False(vm.IsBusy);
        }
    }

    public class TheNoRepositoriesFoundProperty : TestBaseClass
    {
        [Test]
        public void IsTrueInitially()
        {
            var repoSubject = new Subject<IRemoteRepositoryModel>();

            var connection = Substitute.For<IConnection>();
            connection.HostAddress.Returns(HostAddress.GitHubDotComHostAddress);

            var modelService = Substitute.For<IModelService>();
            modelService.GetRepositories(Arg.Any<ITrackingCollection<IRemoteRepositoryModel>>())
                .Returns(x => SetupRepositories(x, repoSubject));

            var modelServiceFactory = Substitute.For<IModelServiceFactory>();
            modelServiceFactory.CreateAsync(connection).Returns(modelService);

            var cloneService = Substitute.For<IRepositoryCloneService>();

            var vm = new RepositoryCloneViewModel(
                modelServiceFactory,
                cloneService,
                Substitute.For<IOperatingSystem>());

            Assert.False(vm.LoadingFailed);
            Assert.True(vm.NoRepositoriesFound);
        }

        [Test]
        public async Task IsFalseWhenLoadingAndCompletedWithRepository()
        {
            var repoSubject = new Subject<IRemoteRepositoryModel>();
            var modelService = Substitute.For<IModelService>();
            modelService.GetRepositories(Arg.Any<ITrackingCollection<IRemoteRepositoryModel>>())
                .Returns(x => SetupRepositories(x, repoSubject));
            var cloneService = Substitute.For<IRepositoryCloneService>();
            var vm = GetVM(
                modelService,
                cloneService,
                Substitute.For<IOperatingSystem>());

            repoSubject.OnNext(Substitute.For<IRemoteRepositoryModel>());

            Assert.False(vm.NoRepositoriesFound);

            repoSubject.OnCompleted();

            var col = (ITrackingCollection<IRemoteRepositoryModel>)vm.Repositories;
<<<<<<< HEAD
            await col.OriginalCompleted;
=======
            await col.OriginalCompleted.Timeout(TimeSpan.FromMilliseconds(Timeout));
>>>>>>> e948cca8
            //Assert.Single(vm.Repositories);
            Assert.False(vm.NoRepositoriesFound);
        }

        [Test]
        public void IsFalseWhenFailed()
        {
            var repoSubject = new Subject<IRemoteRepositoryModel>();
            var modelService = Substitute.For<IModelService>();
            modelService.GetRepositories(Arg.Any<ITrackingCollection<IRemoteRepositoryModel>>())
                .Returns(x => SetupRepositories(x, repoSubject));
            var cloneService = Substitute.For<IRepositoryCloneService>();
            var vm = GetVM(
                modelService,
                cloneService,
                Substitute.For<IOperatingSystem>());

            repoSubject.OnError(new InvalidOperationException());

            Assert.False(vm.NoRepositoriesFound);
        }

        [Test]
        public async Task IsTrueWhenLoadingCompleteNotFailedAndNoRepositories()
        {
            var repoSubject = new Subject<IRemoteRepositoryModel>();
            var modelService = Substitute.For<IModelService>();
            modelService.GetRepositories(Arg.Any<ITrackingCollection<IRemoteRepositoryModel>>())
                .Returns(x => SetupRepositories(x, repoSubject));

            var cloneService = Substitute.For<IRepositoryCloneService>();
            var vm = GetVM(
                modelService,
                cloneService,
                Substitute.For<IOperatingSystem>());

            repoSubject.OnCompleted();

            // we need to delay slightly because the subscribers listening for OnComplete
            // need to run before the assert is checked
            await Task.Delay(100);
            Assert.True(vm.NoRepositoriesFound);
        }
    }

    public class TheFilterTextEnabledProperty : TestBaseClass
    {
        [Test]
        public void IsTrueInitially()
        {
            var repoSubject = new Subject<IRemoteRepositoryModel>();
            var modelService = Substitute.For<IModelService>();
            modelService.GetRepositories(Arg.Any<ITrackingCollection<IRemoteRepositoryModel>>())
                .Returns(x => SetupRepositories(x, repoSubject));
            var cloneService = Substitute.For<IRepositoryCloneService>();

            var vm = GetVM(
                modelService,
                cloneService,
                Substitute.For<IOperatingSystem>());

            Assert.False(vm.LoadingFailed);
            Assert.True(vm.FilterTextIsEnabled);
        }

        [Test]
        public void IsFalseIfLoadingReposFails()
        {
            var repoSubject = new Subject<IRemoteRepositoryModel>();
            var modelService = Substitute.For<IModelService>();
            modelService.GetRepositories(Arg.Any<ITrackingCollection<IRemoteRepositoryModel>>())
                .Returns(x => SetupRepositories(x, repoSubject));
            var cloneService = Substitute.For<IRepositoryCloneService>();
            var vm = GetVM(
                modelService,
                cloneService,
                Substitute.For<IOperatingSystem>());

            Assert.False(vm.LoadingFailed);

            repoSubject.OnError(new InvalidOperationException("Doh!"));

            Assert.True(vm.LoadingFailed);
            Assert.False(vm.FilterTextIsEnabled);
            repoSubject.OnCompleted();
        }

        [Test]
        public async Task IsFalseWhenLoadingCompleteNotFailedAndNoRepositories()
        {
            var repoSubject = new Subject<IRemoteRepositoryModel>();
            var modelService = Substitute.For<IModelService>();
            modelService.GetRepositories(Arg.Any<ITrackingCollection<IRemoteRepositoryModel>>())
                .Returns(x => SetupRepositories(x, repoSubject));

            var cloneService = Substitute.For<IRepositoryCloneService>();
            var vm = GetVM(
                modelService,
                cloneService,
                Substitute.For<IOperatingSystem>());

            repoSubject.OnCompleted();

            // we need to delay slightly because the subscribers listening for OnComplete
            // need to run before the assert is checked
            await Task.Delay(100);
            Assert.False(vm.FilterTextIsEnabled);
        }
    }

    public class TheLoadingFailedProperty : TestBaseClass
    {
        [Test]
        public void IsTrueIfLoadingReposFails()
        {
            var repoSubject = new Subject<IRemoteRepositoryModel>();
            var modelService = Substitute.For<IModelService>();
            modelService.GetRepositories(Arg.Any<ITrackingCollection<IRemoteRepositoryModel>>())
                .Returns(x => SetupRepositories(x, repoSubject));
            var cloneService = Substitute.For<IRepositoryCloneService>();
            var vm = GetVM(
                modelService,
                cloneService,
                Substitute.For<IOperatingSystem>());

            Assert.False(vm.LoadingFailed);

            repoSubject.OnError(new InvalidOperationException("Doh!"));

            Assert.True(vm.LoadingFailed);
            Assert.False(vm.IsBusy);
            repoSubject.OnCompleted();
        }
    }

    public class TheBaseRepositoryPathValidator
    {
        [Test]
        public void IsInvalidWhenDestinationRepositoryExists()
        {
            var repo = Substitute.For<IRemoteRepositoryModel>();
            repo.Id.Returns(1);
            repo.Name.Returns("bar");
            var data = new[] { repo }.ToObservable();

            var modelService = Substitute.For<IModelService>();
            modelService.GetRepositories(Arg.Any<ITrackingCollection<IRemoteRepositoryModel>>())
                .Returns(x => SetupRepositories(x, data));

            var cloneService = Substitute.For<IRepositoryCloneService>();
            var os = Substitute.For<IOperatingSystem>();
            var directories = Substitute.For<IDirectoryFacade>();
            os.Directory.Returns(directories);
            directories.Exists(@"c:\foo\bar").Returns(true);
            var vm = GetVM(
                modelService,
                cloneService,
                os);

            vm.BaseRepositoryPath = @"c:\foo";
            vm.SelectedRepository = repo;

            Assert.That(ValidationStatus.Invalid, Is.EqualTo(vm.BaseRepositoryPathValidator.ValidationResult.Status));
        }
    }

    public class TheCloneCommand : TestBaseClass
    {
        [Test]
        public void IsEnabledWhenRepositorySelectedAndPathValid()
        {
            var modelService = Substitute.For<IModelService>();
            modelService.GetRepositories(Arg.Any<ITrackingCollection<IRemoteRepositoryModel>>())
                .Returns(x => SetupRepositories(x, Observable.Empty<IRemoteRepositoryModel>()));

            var cloneService = Substitute.For<IRepositoryCloneService>();
            var vm = GetVM(
                modelService,
                cloneService,
                Substitute.For<IOperatingSystem>());
            Assert.False(vm.CloneCommand.CanExecute(null));

            vm.BaseRepositoryPath = @"c:\fake\path";
            vm.SelectedRepository = Substitute.For<IRemoteRepositoryModel>();

            Assert.True(vm.CloneCommand.CanExecute(null));
        }

        [Test]
        public void IsNotEnabledWhenPathIsNotValid()
        {
            var modelService = Substitute.For<IModelService>();
            modelService.GetRepositories(Arg.Any<ITrackingCollection<IRemoteRepositoryModel>>())
                .Returns(x => SetupRepositories(x, Observable.Empty<IRemoteRepositoryModel>()));

            var cloneService = Substitute.For<IRepositoryCloneService>();
            var vm = GetVM(
                modelService,
                cloneService,
                Substitute.For<IOperatingSystem>());
            vm.BaseRepositoryPath = @"c:|fake\path";
            Assert.False(vm.CloneCommand.CanExecute(null));

            vm.SelectedRepository = Substitute.For<IRemoteRepositoryModel>();

            Assert.False(vm.CloneCommand.CanExecute(null));
        }
    }
}<|MERGE_RESOLUTION|>--- conflicted
+++ resolved
@@ -188,11 +188,7 @@
             repoSubject.OnCompleted();
 
             var col = (ITrackingCollection<IRemoteRepositoryModel>)vm.Repositories;
-<<<<<<< HEAD
-            await col.OriginalCompleted;
-=======
             await col.OriginalCompleted.Timeout(TimeSpan.FromMilliseconds(Timeout));
->>>>>>> e948cca8
             //Assert.Single(vm.Repositories);
             Assert.False(vm.NoRepositoriesFound);
         }
