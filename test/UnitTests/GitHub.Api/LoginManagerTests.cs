--- conflicted
+++ resolved
@@ -24,12 +24,8 @@
                 .Returns(new ApplicationAuthorization("123abc"));
 
             var keychain = Substitute.For<IKeychain>();
-<<<<<<< HEAD
-            var tfa = Substitute.For<ITwoFactorChallengeHandler>();
-            var oauthListener = Substitute.For<IOAuthCallbackListener>();
-=======
-           var tfa = new Lazy<ITwoFactorChallengeHandler>(() => Substitute.For<ITwoFactorChallengeHandler>());
->>>>>>> a0d9ad2d
+            var tfa = new Lazy<ITwoFactorChallengeHandler>(() => Substitute.For<ITwoFactorChallengeHandler>());
+            var oauthListener = Substitute.For<IOAuthCallbackListener>();
 
             var target = new LoginManager(keychain, tfa, oauthListener, "id", "secret", scopes);
             await target.Login(host, client, "foo", "bar");
@@ -46,12 +42,8 @@
                 .Returns(new ApplicationAuthorization("123abc"));
 
             var keychain = Substitute.For<IKeychain>();
-<<<<<<< HEAD
-            var tfa = Substitute.For<ITwoFactorChallengeHandler>();
-            var oauthListener = Substitute.For<IOAuthCallbackListener>();
-=======
-            var tfa = new Lazy<ITwoFactorChallengeHandler>(() => Substitute.For<ITwoFactorChallengeHandler>());
->>>>>>> a0d9ad2d
+            var tfa = new Lazy<ITwoFactorChallengeHandler>(() => Substitute.For<ITwoFactorChallengeHandler>());
+            var oauthListener = Substitute.For<IOAuthCallbackListener>();
 
             var target = new LoginManager(keychain, tfa, oauthListener, "id", "secret", scopes);
             var result = await target.Login(host, client, "foo", "bar");
@@ -74,12 +66,8 @@
             client.User.Current().Returns(user);
 
             var keychain = Substitute.For<IKeychain>();
-<<<<<<< HEAD
-            var tfa = Substitute.For<ITwoFactorChallengeHandler>();
-            var oauthListener = Substitute.For<IOAuthCallbackListener>();
-=======
-            var tfa = new Lazy<ITwoFactorChallengeHandler>(() => Substitute.For<ITwoFactorChallengeHandler>());
->>>>>>> a0d9ad2d
+            var tfa = new Lazy<ITwoFactorChallengeHandler>(() => Substitute.For<ITwoFactorChallengeHandler>());
+            var oauthListener = Substitute.For<IOAuthCallbackListener>();
 
             var target = new LoginManager(keychain, tfa, oauthListener, "id", "secret", scopes);
             var result = await target.Login(host, client, "foo", "bar");
@@ -101,14 +89,9 @@
                 .Returns(new ApplicationAuthorization("123abc"));
 
             var keychain = Substitute.For<IKeychain>();
-<<<<<<< HEAD
-            var tfa = Substitute.For<ITwoFactorChallengeHandler>();
-            var oauthListener = Substitute.For<IOAuthCallbackListener>();
-            tfa.HandleTwoFactorException(exception).Returns(new TwoFactorChallengeResult("123456"));
-=======
-            var tfa = new Lazy<ITwoFactorChallengeHandler>(() => Substitute.For<ITwoFactorChallengeHandler>());
+            var tfa = new Lazy<ITwoFactorChallengeHandler>(() => Substitute.For<ITwoFactorChallengeHandler>());
+            var oauthListener = Substitute.For<IOAuthCallbackListener>();
             tfa.Value.HandleTwoFactorException(exception).Returns(new TwoFactorChallengeResult("123456"));
->>>>>>> a0d9ad2d
 
             var target = new LoginManager(keychain, tfa, oauthListener, "id", "secret", scopes);
             await target.Login(host, client, "foo", "bar");
@@ -134,14 +117,9 @@
                 .Returns(new ApplicationAuthorization("123abc"));
 
             var keychain = Substitute.For<IKeychain>();
-<<<<<<< HEAD
-            var tfa = Substitute.For<ITwoFactorChallengeHandler>();
-            var oauthListener = Substitute.For<IOAuthCallbackListener>();
-            tfa.HandleTwoFactorException(exception).Returns(
-=======
-            var tfa = new Lazy<ITwoFactorChallengeHandler>(() => Substitute.For<ITwoFactorChallengeHandler>());
+            var tfa = new Lazy<ITwoFactorChallengeHandler>(() => Substitute.For<ITwoFactorChallengeHandler>());
+            var oauthListener = Substitute.For<IOAuthCallbackListener>();
             tfa.Value.HandleTwoFactorException(exception).Returns(
->>>>>>> a0d9ad2d
                 new TwoFactorChallengeResult("111111"),
                 new TwoFactorChallengeResult("123456"));
 
@@ -175,14 +153,9 @@
                 .Returns<ApplicationAuthorization>(_ => { throw loginAttemptsException; });
 
             var keychain = Substitute.For<IKeychain>();
-<<<<<<< HEAD
-            var tfa = Substitute.For<ITwoFactorChallengeHandler>();
-            var oauthListener = Substitute.For<IOAuthCallbackListener>();
-            tfa.HandleTwoFactorException(twoFaException).Returns(
-=======
-            var tfa = new Lazy<ITwoFactorChallengeHandler>(() => Substitute.For<ITwoFactorChallengeHandler>());
+            var tfa = new Lazy<ITwoFactorChallengeHandler>(() => Substitute.For<ITwoFactorChallengeHandler>());
+            var oauthListener = Substitute.For<IOAuthCallbackListener>();
             tfa.Value.HandleTwoFactorException(twoFaException).Returns(
->>>>>>> a0d9ad2d
                 new TwoFactorChallengeResult("111111"),
                 new TwoFactorChallengeResult("123456"));
 
@@ -194,11 +167,7 @@
                 "secret",
                 Arg.Any<NewAuthorization>(),
                 "111111");
-<<<<<<< HEAD
-            await tfa.Received(1).ChallengeFailed(loginAttemptsException);
-=======
-            tfa.Value.Received(1).ChallengeFailed(loginAttemptsException);
->>>>>>> a0d9ad2d
+            await tfa.Value.Received(1).ChallengeFailed(loginAttemptsException);
         }
 
         [Fact]
@@ -215,14 +184,9 @@
             client.User.Current().Returns(user);
 
             var keychain = Substitute.For<IKeychain>();
-<<<<<<< HEAD
-            var tfa = Substitute.For<ITwoFactorChallengeHandler>();
-            var oauthListener = Substitute.For<IOAuthCallbackListener>();
-            tfa.HandleTwoFactorException(exception).Returns(
-=======
-            var tfa = new Lazy<ITwoFactorChallengeHandler>(() => Substitute.For<ITwoFactorChallengeHandler>());
+            var tfa = new Lazy<ITwoFactorChallengeHandler>(() => Substitute.For<ITwoFactorChallengeHandler>());
+            var oauthListener = Substitute.For<IOAuthCallbackListener>();
             tfa.Value.HandleTwoFactorException(exception).Returns(
->>>>>>> a0d9ad2d
                 TwoFactorChallengeResult.RequestResendCode,
                 new TwoFactorChallengeResult("123456"));
 
@@ -246,12 +210,8 @@
             client.User.Current().Returns(user);
 
             var keychain = Substitute.For<IKeychain>();
-<<<<<<< HEAD
-            var tfa = Substitute.For<ITwoFactorChallengeHandler>();
-            var oauthListener = Substitute.For<IOAuthCallbackListener>();
-=======
-            var tfa = new Lazy<ITwoFactorChallengeHandler>(() => Substitute.For<ITwoFactorChallengeHandler>());
->>>>>>> a0d9ad2d
+            var tfa = new Lazy<ITwoFactorChallengeHandler>(() => Substitute.For<ITwoFactorChallengeHandler>());
+            var oauthListener = Substitute.For<IOAuthCallbackListener>();
 
             var target = new LoginManager(keychain, tfa, oauthListener, "id", "secret", scopes);
             await target.Login(enterprise, client, "foo", "bar");
@@ -269,12 +229,8 @@
                 .Returns<ApplicationAuthorization>(_ => { throw new AuthorizationException(); });
 
             var keychain = Substitute.For<IKeychain>();
-<<<<<<< HEAD
-            var tfa = Substitute.For<ITwoFactorChallengeHandler>();
-            var oauthListener = Substitute.For<IOAuthCallbackListener>();
-=======
-            var tfa = new Lazy<ITwoFactorChallengeHandler>(() => Substitute.For<ITwoFactorChallengeHandler>());
->>>>>>> a0d9ad2d
+            var tfa = new Lazy<ITwoFactorChallengeHandler>(() => Substitute.For<ITwoFactorChallengeHandler>());
+            var oauthListener = Substitute.For<IOAuthCallbackListener>();
 
             var target = new LoginManager(keychain, tfa, oauthListener, "id", "secret", scopes);
             await Assert.ThrowsAsync<AuthorizationException>(async () => await target.Login(enterprise, client, "foo", "bar"));
@@ -292,12 +248,8 @@
                 .Returns<ApplicationAuthorization>(_ => { throw new InvalidOperationException(); });
 
             var keychain = Substitute.For<IKeychain>();
-<<<<<<< HEAD
-            var tfa = Substitute.For<ITwoFactorChallengeHandler>();
-            var oauthListener = Substitute.For<IOAuthCallbackListener>();
-=======
-            var tfa = new Lazy<ITwoFactorChallengeHandler>(() => Substitute.For<ITwoFactorChallengeHandler>());
->>>>>>> a0d9ad2d
+            var tfa = new Lazy<ITwoFactorChallengeHandler>(() => Substitute.For<ITwoFactorChallengeHandler>());
+            var oauthListener = Substitute.For<IOAuthCallbackListener>();
 
             var target = new LoginManager(keychain, tfa, oauthListener, "id", "secret", scopes);
             await Assert.ThrowsAsync<InvalidOperationException>(async () => await target.Login(host, client, "foo", "bar"));
@@ -319,14 +271,9 @@
             client.User.Current().Returns(user);
 
             var keychain = Substitute.For<IKeychain>();
-<<<<<<< HEAD
-            var tfa = Substitute.For<ITwoFactorChallengeHandler>();
-            var oauthListener = Substitute.For<IOAuthCallbackListener>();
-            tfa.HandleTwoFactorException(exception).Returns(new TwoFactorChallengeResult("123456"));
-=======
-            var tfa = new Lazy<ITwoFactorChallengeHandler>(() => Substitute.For<ITwoFactorChallengeHandler>());
+            var tfa = new Lazy<ITwoFactorChallengeHandler>(() => Substitute.For<ITwoFactorChallengeHandler>());
+            var oauthListener = Substitute.For<IOAuthCallbackListener>();
             tfa.Value.HandleTwoFactorException(exception).Returns(new TwoFactorChallengeResult("123456"));
->>>>>>> a0d9ad2d
 
             var target = new LoginManager(keychain, tfa, oauthListener, "id", "secret", scopes);
             await Assert.ThrowsAsync<InvalidOperationException>(async () => await target.Login(host, client, "foo", "bar"));
@@ -342,7 +289,7 @@
                 .Returns(new ApplicationAuthorization("123abc"));
 
             var keychain = Substitute.For<IKeychain>();
-            var tfa = Substitute.For<ITwoFactorChallengeHandler>();
+            var tfa = new Lazy<ITwoFactorChallengeHandler>(() => Substitute.For<ITwoFactorChallengeHandler>());
             var oauthListener = Substitute.For<IOAuthCallbackListener>();
 
             var target = new LoginManager(keychain, tfa, oauthListener, "id", "secret", scopes);
